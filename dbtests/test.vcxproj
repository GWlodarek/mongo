<<<<<<< HEAD
﻿<?xml version="1.0" encoding="utf-8"?>
<Project DefaultTargets="Build" ToolsVersion="4.0" xmlns="http://schemas.microsoft.com/developer/msbuild/2003">
  <ItemGroup Label="ProjectConfigurations">
    <ProjectConfiguration Include="Debug|Win32">
      <Configuration>Debug</Configuration>
      <Platform>Win32</Platform>
    </ProjectConfiguration>
    <ProjectConfiguration Include="Debug|x64">
      <Configuration>Debug</Configuration>
      <Platform>x64</Platform>
    </ProjectConfiguration>
    <ProjectConfiguration Include="Release|Win32">
      <Configuration>Release</Configuration>
      <Platform>Win32</Platform>
    </ProjectConfiguration>
    <ProjectConfiguration Include="Release|x64">
      <Configuration>Release</Configuration>
      <Platform>x64</Platform>
    </ProjectConfiguration>
  </ItemGroup>
  <PropertyGroup Label="Globals">
    <ProjectGuid>{215B2D68-0A70-4D10-8E75-B33010C62A91}</ProjectGuid>
    <RootNamespace>dbtests</RootNamespace>
    <Keyword>Win32Proj</Keyword>
  </PropertyGroup>
  <Import Project="$(VCTargetsPath)\Microsoft.Cpp.Default.props" />
  <PropertyGroup Condition="'$(Configuration)|$(Platform)'=='Release|Win32'" Label="Configuration">
    <ConfigurationType>Application</ConfigurationType>
    <CharacterSet>Unicode</CharacterSet>
    <WholeProgramOptimization>true</WholeProgramOptimization>
  </PropertyGroup>
  <PropertyGroup Condition="'$(Configuration)|$(Platform)'=='Release|x64'" Label="Configuration">
    <ConfigurationType>Application</ConfigurationType>
    <CharacterSet>Unicode</CharacterSet>
    <WholeProgramOptimization>true</WholeProgramOptimization>
  </PropertyGroup>
  <PropertyGroup Condition="'$(Configuration)|$(Platform)'=='Debug|Win32'" Label="Configuration">
    <ConfigurationType>Application</ConfigurationType>
    <UseOfMfc>false</UseOfMfc>
    <UseOfAtl>false</UseOfAtl>
    <CharacterSet>Unicode</CharacterSet>
  </PropertyGroup>
  <PropertyGroup Condition="'$(Configuration)|$(Platform)'=='Debug|x64'" Label="Configuration">
    <ConfigurationType>Application</ConfigurationType>
    <UseOfMfc>false</UseOfMfc>
    <UseOfAtl>false</UseOfAtl>
    <CharacterSet>Unicode</CharacterSet>
  </PropertyGroup>
  <Import Project="$(VCTargetsPath)\Microsoft.Cpp.props" />
  <ImportGroup Label="ExtensionSettings">
  </ImportGroup>
  <ImportGroup Condition="'$(Configuration)|$(Platform)'=='Release|Win32'" Label="PropertySheets">
    <Import Project="$(UserRootDir)\Microsoft.Cpp.$(Platform).user.props" Condition="exists('$(UserRootDir)\Microsoft.Cpp.$(Platform).user.props')" Label="LocalAppDataPlatform" />
  </ImportGroup>
  <ImportGroup Condition="'$(Configuration)|$(Platform)'=='Release|x64'" Label="PropertySheets">
    <Import Project="$(UserRootDir)\Microsoft.Cpp.$(Platform).user.props" Condition="exists('$(UserRootDir)\Microsoft.Cpp.$(Platform).user.props')" Label="LocalAppDataPlatform" />
  </ImportGroup>
  <ImportGroup Condition="'$(Configuration)|$(Platform)'=='Debug|Win32'" Label="PropertySheets">
    <Import Project="$(UserRootDir)\Microsoft.Cpp.$(Platform).user.props" Condition="exists('$(UserRootDir)\Microsoft.Cpp.$(Platform).user.props')" Label="LocalAppDataPlatform" />
  </ImportGroup>
  <ImportGroup Condition="'$(Configuration)|$(Platform)'=='Debug|x64'" Label="PropertySheets">
    <Import Project="$(UserRootDir)\Microsoft.Cpp.$(Platform).user.props" Condition="exists('$(UserRootDir)\Microsoft.Cpp.$(Platform).user.props')" Label="LocalAppDataPlatform" />
  </ImportGroup>
  <PropertyGroup Label="UserMacros" />
  <PropertyGroup>
    <_ProjectFileVersion>10.0.30319.1</_ProjectFileVersion>
    <OutDir Condition="'$(Configuration)|$(Platform)'=='Debug|Win32'">$(SolutionDir)$(Configuration)\</OutDir>
    <OutDir Condition="'$(Configuration)|$(Platform)'=='Debug|x64'">$(SolutionDir)$(Configuration)\</OutDir>
    <IntDir Condition="'$(Configuration)|$(Platform)'=='Debug|Win32'">$(Configuration)\</IntDir>
    <IntDir Condition="'$(Configuration)|$(Platform)'=='Debug|x64'">$(Configuration)\</IntDir>
    <LinkIncremental Condition="'$(Configuration)|$(Platform)'=='Debug|Win32'">false</LinkIncremental>
    <LinkIncremental Condition="'$(Configuration)|$(Platform)'=='Debug|x64'">true</LinkIncremental>
    <OutDir Condition="'$(Configuration)|$(Platform)'=='Release|Win32'">$(SolutionDir)$(Configuration)\</OutDir>
    <OutDir Condition="'$(Configuration)|$(Platform)'=='Release|x64'">$(SolutionDir)$(Configuration)\</OutDir>
    <IntDir Condition="'$(Configuration)|$(Platform)'=='Release|Win32'">$(Configuration)\</IntDir>
    <IntDir Condition="'$(Configuration)|$(Platform)'=='Release|x64'">$(Configuration)\</IntDir>
    <LinkIncremental Condition="'$(Configuration)|$(Platform)'=='Release|Win32'">false</LinkIncremental>
    <LinkIncremental Condition="'$(Configuration)|$(Platform)'=='Release|x64'">false</LinkIncremental>
    <CodeAnalysisRuleSet Condition="'$(Configuration)|$(Platform)'=='Debug|Win32'">AllRules.ruleset</CodeAnalysisRuleSet>
    <CodeAnalysisRuleSet Condition="'$(Configuration)|$(Platform)'=='Debug|x64'">AllRules.ruleset</CodeAnalysisRuleSet>
    <CodeAnalysisRules Condition="'$(Configuration)|$(Platform)'=='Debug|Win32'" />
    <CodeAnalysisRules Condition="'$(Configuration)|$(Platform)'=='Debug|x64'" />
    <CodeAnalysisRuleAssemblies Condition="'$(Configuration)|$(Platform)'=='Debug|Win32'" />
    <CodeAnalysisRuleAssemblies Condition="'$(Configuration)|$(Platform)'=='Debug|x64'" />
    <CodeAnalysisRuleSet Condition="'$(Configuration)|$(Platform)'=='Release|Win32'">AllRules.ruleset</CodeAnalysisRuleSet>
    <CodeAnalysisRuleSet Condition="'$(Configuration)|$(Platform)'=='Release|x64'">AllRules.ruleset</CodeAnalysisRuleSet>
    <CodeAnalysisRules Condition="'$(Configuration)|$(Platform)'=='Release|Win32'" />
    <CodeAnalysisRules Condition="'$(Configuration)|$(Platform)'=='Release|x64'" />
    <CodeAnalysisRuleAssemblies Condition="'$(Configuration)|$(Platform)'=='Release|Win32'" />
    <CodeAnalysisRuleAssemblies Condition="'$(Configuration)|$(Platform)'=='Release|x64'" />
    <IncludePath Condition="'$(Configuration)|$(Platform)'=='Debug|Win32'">..;$(IncludePath)</IncludePath>
    <IncludePath Condition="'$(Configuration)|$(Platform)'=='Release|Win32'">..;$(IncludePath)</IncludePath>
    <IncludePath Condition="'$(Configuration)|$(Platform)'=='Release|x64'">..;$(IncludePath)</IncludePath>
    <IncludePath Condition="'$(Configuration)|$(Platform)'=='Debug|x64'">..;$(IncludePath)</IncludePath>
  </PropertyGroup>
  <ItemDefinitionGroup Condition="'$(Configuration)|$(Platform)'=='Debug|Win32'">
    <ClCompile>
      <Optimization>Disabled</Optimization>
      <AdditionalIncludeDirectories>..\..\js\src;..\pcre-7.4;C:\boost;\boost;%(AdditionalIncludeDirectories)</AdditionalIncludeDirectories>
      <PreprocessorDefinitions>_UNICODE;UNICODE;SUPPORT_UCP;SUPPORT_UTF8;MONGO_EXPOSE_MACROS;OLDJS;STATIC_JS_API;XP_WIN;_DEBUG;_CONSOLE;_CRT_SECURE_NO_WARNINGS;HAVE_CONFIG_H;PCRE_STATIC;%(PreprocessorDefinitions)</PreprocessorDefinitions>
      <MinimalRebuild>No</MinimalRebuild>
      <BasicRuntimeChecks>EnableFastChecks</BasicRuntimeChecks>
      <RuntimeLibrary>MultiThreadedDebugDLL</RuntimeLibrary>
      <PrecompiledHeader>Use</PrecompiledHeader>
      <PrecompiledHeaderFile>pch.h</PrecompiledHeaderFile>
      <WarningLevel>Level3</WarningLevel>
      <DebugInformationFormat>ProgramDatabase</DebugInformationFormat>
      <DisableSpecificWarnings>4355;4800;%(DisableSpecificWarnings)</DisableSpecificWarnings>
      <MultiProcessorCompilation>true</MultiProcessorCompilation>
    </ClCompile>
    <Link>
      <AdditionalDependencies>ws2_32.lib;Psapi.lib;%(AdditionalDependencies)</AdditionalDependencies>
      <AdditionalLibraryDirectories>c:\boost\lib\vs2010_32;\boost\lib\vs2010_32;\boost\lib</AdditionalLibraryDirectories>
      <IgnoreAllDefaultLibraries>false</IgnoreAllDefaultLibraries>
      <IgnoreSpecificDefaultLibraries>%(IgnoreSpecificDefaultLibraries)</IgnoreSpecificDefaultLibraries>
      <GenerateDebugInformation>true</GenerateDebugInformation>
      <SubSystem>Console</SubSystem>
      <TargetMachine>MachineX86</TargetMachine>
      <Profile>true</Profile>
    </Link>
  </ItemDefinitionGroup>
  <ItemDefinitionGroup Condition="'$(Configuration)|$(Platform)'=='Debug|x64'">
    <ClCompile>
      <Optimization>Disabled</Optimization>
      <AdditionalIncludeDirectories>..\..\js\src;..\pcre-7.4;C:\boost;\boost;%(AdditionalIncludeDirectories)</AdditionalIncludeDirectories>
      <PreprocessorDefinitions>_DURABLE;_UNICODE;UNICODE;SUPPORT_UCP;SUPPORT_UTF8;MONGO_EXPOSE_MACROS;OLDJS;STATIC_JS_API;XP_WIN;_DEBUG;_CONSOLE;_CRT_SECURE_NO_WARNINGS;HAVE_CONFIG_H;PCRE_STATIC;%(PreprocessorDefinitions)</PreprocessorDefinitions>
      <BasicRuntimeChecks>EnableFastChecks</BasicRuntimeChecks>
      <RuntimeLibrary>MultiThreadedDebugDLL</RuntimeLibrary>
      <PrecompiledHeader>Use</PrecompiledHeader>
      <PrecompiledHeaderFile>pch.h</PrecompiledHeaderFile>
      <WarningLevel>Level3</WarningLevel>
      <DebugInformationFormat>ProgramDatabase</DebugInformationFormat>
      <DisableSpecificWarnings>4355;4800;4267;4244;%(DisableSpecificWarnings)</DisableSpecificWarnings>
      <MinimalRebuild>No</MinimalRebuild>
      <MultiProcessorCompilation>true</MultiProcessorCompilation>
    </ClCompile>
    <Link>
      <AdditionalDependencies>ws2_32.lib;Psapi.lib;%(AdditionalDependencies)</AdditionalDependencies>
      <AdditionalLibraryDirectories>c:\boost\lib\vs2010_64;\boost\lib\vs2010_64;\boost\lib</AdditionalLibraryDirectories>
      <IgnoreAllDefaultLibraries>false</IgnoreAllDefaultLibraries>
      <IgnoreSpecificDefaultLibraries>%(IgnoreSpecificDefaultLibraries)</IgnoreSpecificDefaultLibraries>
      <GenerateDebugInformation>true</GenerateDebugInformation>
      <SubSystem>Console</SubSystem>
    </Link>
  </ItemDefinitionGroup>
  <ItemDefinitionGroup Condition="'$(Configuration)|$(Platform)'=='Release|Win32'">
    <ClCompile>
      <Optimization>MaxSpeed</Optimization>
      <IntrinsicFunctions>true</IntrinsicFunctions>
      <AdditionalIncludeDirectories>..\..\js\src;..\pcre-7.4;C:\boost;\boost;%(AdditionalIncludeDirectories)</AdditionalIncludeDirectories>
      <PreprocessorDefinitions>_UNICODE;UNICODE;SUPPORT_UCP;SUPPORT_UTF8;MONGO_EXPOSE_MACROS;OLDJS;STATIC_JS_API;XP_WIN;NDEBUG;_CONSOLE;_CRT_SECURE_NO_WARNINGS;HAVE_CONFIG_H;PCRE_STATIC;%(PreprocessorDefinitions)</PreprocessorDefinitions>
      <RuntimeLibrary>MultiThreaded</RuntimeLibrary>
      <FunctionLevelLinking>true</FunctionLevelLinking>
      <PrecompiledHeader>Use</PrecompiledHeader>
      <PrecompiledHeaderFile>pch.h</PrecompiledHeaderFile>
      <WarningLevel>Level3</WarningLevel>
      <DebugInformationFormat>ProgramDatabase</DebugInformationFormat>
      <DisableSpecificWarnings>4355;4800;%(DisableSpecificWarnings)</DisableSpecificWarnings>
      <MinimalRebuild>No</MinimalRebuild>
      <MultiProcessorCompilation>true</MultiProcessorCompilation>
    </ClCompile>
    <Link>
      <AdditionalDependencies>ws2_32.lib;psapi.lib;%(AdditionalDependencies)</AdditionalDependencies>
      <AdditionalLibraryDirectories>c:\boost\lib\vs2010_32;\boost\lib\vs2010_32;\boost\lib</AdditionalLibraryDirectories>
      <GenerateDebugInformation>true</GenerateDebugInformation>
      <SubSystem>Console</SubSystem>
      <OptimizeReferences>true</OptimizeReferences>
      <EnableCOMDATFolding>true</EnableCOMDATFolding>
      <TargetMachine>MachineX86</TargetMachine>
    </Link>
  </ItemDefinitionGroup>
  <ItemDefinitionGroup Condition="'$(Configuration)|$(Platform)'=='Release|x64'">
    <ClCompile>
      <Optimization>MaxSpeed</Optimization>
      <IntrinsicFunctions>true</IntrinsicFunctions>
      <AdditionalIncludeDirectories>..\..\js\src;..\pcre-7.4;C:\boost;\boost;%(AdditionalIncludeDirectories)</AdditionalIncludeDirectories>
      <PreprocessorDefinitions>_UNICODE;UNICODE;SUPPORT_UCP;SUPPORT_UTF8;MONGO_EXPOSE_MACROS;OLDJS;STATIC_JS_API;XP_WIN;NDEBUG;_CONSOLE;_CRT_SECURE_NO_WARNINGS;HAVE_CONFIG_H;PCRE_STATIC;%(PreprocessorDefinitions)</PreprocessorDefinitions>
      <RuntimeLibrary>MultiThreaded</RuntimeLibrary>
      <FunctionLevelLinking>true</FunctionLevelLinking>
      <PrecompiledHeader>Use</PrecompiledHeader>
      <PrecompiledHeaderFile>pch.h</PrecompiledHeaderFile>
      <WarningLevel>Level3</WarningLevel>
      <DebugInformationFormat>ProgramDatabase</DebugInformationFormat>
      <DisableSpecificWarnings>4355;4800;4267;4244;%(DisableSpecificWarnings)</DisableSpecificWarnings>
      <MinimalRebuild>No</MinimalRebuild>
      <MultiProcessorCompilation>true</MultiProcessorCompilation>
      <WholeProgramOptimization>false</WholeProgramOptimization>
    </ClCompile>
    <Link>
      <AdditionalDependencies>ws2_32.lib;psapi.lib;%(AdditionalDependencies)</AdditionalDependencies>
      <AdditionalLibraryDirectories>c:\boost\lib\vs2010_64;\boost\lib\vs2010_64;\boost\lib</AdditionalLibraryDirectories>
      <GenerateDebugInformation>true</GenerateDebugInformation>
      <SubSystem>Console</SubSystem>
      <OptimizeReferences>true</OptimizeReferences>
      <EnableCOMDATFolding>true</EnableCOMDATFolding>
    </Link>
  </ItemDefinitionGroup>
  <ItemGroup>
    <ClInclude Include="..\..\boostw\boost_1_34_1\boost\config\auto_link.hpp" />
    <ClInclude Include="..\bson\bson-inl.h" />
    <ClInclude Include="..\bson\bson.h" />
    <ClInclude Include="..\bson\bsonelement.h" />
    <ClInclude Include="..\bson\bsonmisc.h" />
    <ClInclude Include="..\bson\bsonobj.h" />
    <ClInclude Include="..\bson\bsonobjbuilder.h" />
    <ClInclude Include="..\bson\bsonobjiterator.h" />
    <ClInclude Include="..\bson\bsontypes.h" />
    <ClInclude Include="..\bson\bson_db.h" />
    <ClInclude Include="..\bson\inline_decls.h" />
    <ClInclude Include="..\bson\oid.h" />
    <ClInclude Include="..\bson\ordering.h" />
    <ClInclude Include="..\bson\stringdata.h" />
    <ClInclude Include="..\db\dur.h" />
    <ClInclude Include="..\db\durop.h" />
    <ClInclude Include="..\db\dur_journal.h" />
    <ClInclude Include="..\db\jsobjmanipulator.h" />
    <ClInclude Include="..\db\mongommf.h" />
    <ClInclude Include="..\db\mongomutex.h" />
    <ClInclude Include="..\db\ops\delete.h" />
    <ClInclude Include="..\db\ops\query.h" />
    <ClInclude Include="..\db\ops\update.h" />
    <ClInclude Include="..\pcre-7.4\pcrecpp.h" />
    <ClInclude Include="..\server.h" />
    <ClInclude Include="..\targetver.h" />
    <ClInclude Include="..\..\boostw\boost_1_34_1\boost\version.hpp" />
    <ClInclude Include="..\pcre-7.4\config.h" />
    <ClInclude Include="..\pcre-7.4\pcre.h" />
    <ClInclude Include="..\client\connpool.h" />
    <ClInclude Include="..\client\dbclient.h" />
    <ClInclude Include="..\client\model.h" />
    <ClInclude Include="..\db\btree.h" />
    <ClInclude Include="..\db\clientcursor.h" />
    <ClInclude Include="..\db\cmdline.h" />
    <ClInclude Include="..\db\commands.h" />
    <ClInclude Include="..\db\concurrency.h" />
    <ClInclude Include="..\db\curop.h" />
    <ClInclude Include="..\db\cursor.h" />
    <ClInclude Include="..\db\database.h" />
    <ClInclude Include="..\db\db.h" />
    <ClInclude Include="..\db\dbhelpers.h" />
    <ClInclude Include="..\db\dbinfo.h" />
    <ClInclude Include="..\db\dbmessage.h" />
    <ClInclude Include="..\db\diskloc.h" />
    <ClInclude Include="..\db\extsort.h" />
    <ClInclude Include="..\db\introspect.h" />
    <ClInclude Include="..\db\jsobj.h" />
    <ClInclude Include="..\db\json.h" />
    <ClInclude Include="..\db\matcher.h" />
    <ClInclude Include="..\grid\message.h" />
    <ClInclude Include="..\db\minilex.h" />
    <ClInclude Include="..\db\namespace.h" />
    <ClInclude Include="..\pch.h" />
    <ClInclude Include="..\db\pdfile.h" />
    <ClInclude Include="..\grid\protocol.h" />
    <ClInclude Include="..\db\query.h" />
    <ClInclude Include="..\db\queryoptimizer.h" />
    <ClInclude Include="..\db\repl.h" />
    <ClInclude Include="..\db\replset.h" />
    <ClInclude Include="..\db\resource.h" />
    <ClInclude Include="..\db\scanandorder.h" />
    <ClInclude Include="..\db\security.h" />
    <ClInclude Include="..\third_party\snappy\config.h" />
    <ClInclude Include="..\third_party\snappy\snappy-c.h" />
    <ClInclude Include="..\third_party\snappy\snappy-internal.h" />
    <ClInclude Include="..\third_party\snappy\snappy-sinksource.h" />
    <ClInclude Include="..\third_party\snappy\snappy-stubs-internal.h" />
    <ClInclude Include="..\third_party\snappy\snappy-stubs-public.h" />
    <ClInclude Include="..\third_party\snappy\snappy.h" />
    <ClInclude Include="..\util\builder.h" />
    <ClInclude Include="..\util\checksum.h" />
    <ClInclude Include="..\util\compress.h" />
    <ClInclude Include="..\util\concurrency\list.h" />
    <ClInclude Include="..\util\concurrency\task.h" />
    <ClInclude Include="..\util\concurrency\value.h" />
    <ClInclude Include="..\util\file.h" />
    <ClInclude Include="..\util\goodies.h" />
    <ClInclude Include="..\util\hashtab.h" />
    <ClInclude Include="..\db\lasterror.h" />
    <ClInclude Include="..\util\log.h" />
    <ClInclude Include="..\util\logfile.h" />
    <ClInclude Include="..\util\lruishmap.h" />
    <ClInclude Include="..\util\md5.h" />
    <ClInclude Include="..\util\md5.hpp" />
    <ClInclude Include="..\util\miniwebserver.h" />
    <ClInclude Include="..\util\mmap.h" />
    <ClInclude Include="..\util\mongoutils\hash.h" />
    <ClInclude Include="..\util\sock.h" />
    <ClInclude Include="..\util\unittest.h" />
  </ItemGroup>
  <ItemGroup>
    <ClCompile Include="..\bson\oid.cpp" />
    <ClCompile Include="..\client\dbclientcursor.cpp" />
    <ClCompile Include="..\client\dbclient_rs.cpp" />
    <ClCompile Include="..\client\distlock.cpp" />
    <ClCompile Include="..\client\gridfs.cpp" />
    <ClCompile Include="..\client\model.cpp" />
    <ClCompile Include="..\client\parallel.cpp" />
    <ClCompile Include="..\db\btreebuilder.cpp" />
    <ClCompile Include="..\db\cap.cpp" />
    <ClCompile Include="..\db\commands\isself.cpp" />
    <ClCompile Include="..\db\compact.cpp" />
    <ClCompile Include="..\db\dbcommands_admin.cpp" />
    <ClCompile Include="..\db\dbcommands_generic.cpp" />
    <ClCompile Include="..\db\dur.cpp" />
    <ClCompile Include="..\db\durop.cpp" />
    <ClCompile Include="..\db\dur_commitjob.cpp" />
    <ClCompile Include="..\db\dur_journal.cpp" />
    <ClCompile Include="..\db\dur_preplogbuffer.cpp" />
    <ClCompile Include="..\db\dur_recover.cpp" />
    <ClCompile Include="..\db\dur_writetodatafiles.cpp" />
    <ClCompile Include="..\db\geo\2d.cpp" />
    <ClCompile Include="..\db\geo\haystack.cpp" />
    <ClCompile Include="..\db\key.cpp" />
    <ClCompile Include="..\db\mongommf.cpp" />
    <ClCompile Include="..\db\ops\delete.cpp" />
    <ClCompile Include="..\db\ops\query.cpp" />
    <ClCompile Include="..\db\ops\update.cpp" />
    <ClCompile Include="..\db\projection.cpp" />
    <ClCompile Include="..\db\queryoptimizercursor.cpp" />
    <ClCompile Include="..\db\querypattern.cpp">
      <PrecompiledHeader Condition="'$(Configuration)|$(Platform)'=='Debug|x64'">NotUsing</PrecompiledHeader>
      <PrecompiledHeader Condition="'$(Configuration)|$(Platform)'=='Release|x64'">NotUsing</PrecompiledHeader>
      <PrecompiledHeader Condition="'$(Configuration)|$(Platform)'=='Debug|Win32'">NotUsing</PrecompiledHeader>
      <PrecompiledHeader Condition="'$(Configuration)|$(Platform)'=='Release|Win32'">NotUsing</PrecompiledHeader>
    </ClCompile>
    <ClCompile Include="..\db\record.cpp" />
    <ClCompile Include="..\db\repl\consensus.cpp" />
    <ClCompile Include="..\db\repl\heartbeat.cpp" />
    <ClCompile Include="..\db\repl\manager.cpp" />
    <ClCompile Include="..\db\repl\rs.cpp" />
    <ClCompile Include="..\db\repl\rs_initialsync.cpp" />
    <ClCompile Include="..\db\repl\rs_initiate.cpp" />
    <ClCompile Include="..\db\repl\rs_rollback.cpp" />
    <ClCompile Include="..\db\repl\rs_sync.cpp" />
    <ClCompile Include="..\db\restapi.cpp" />
    <ClCompile Include="..\db\scanandorder.cpp" />
    <ClCompile Include="..\db\security_common.cpp" />
    <ClCompile Include="..\pcre-7.4\pcrecpp.cc">
      <PrecompiledHeader Condition="'$(Configuration)|$(Platform)'=='Debug|Win32'">
      </PrecompiledHeader>
      <PrecompiledHeader Condition="'$(Configuration)|$(Platform)'=='Debug|x64'">
      </PrecompiledHeader>
      <PrecompiledHeader Condition="'$(Configuration)|$(Platform)'=='Release|Win32'">
      </PrecompiledHeader>
      <PrecompiledHeader Condition="'$(Configuration)|$(Platform)'=='Release|x64'">
      </PrecompiledHeader>
    </ClCompile>
    <ClCompile Include="..\pcre-7.4\pcre_chartables.c">
      <PrecompiledHeader Condition="'$(Configuration)|$(Platform)'=='Debug|Win32'">
      </PrecompiledHeader>
      <PrecompiledHeader Condition="'$(Configuration)|$(Platform)'=='Debug|x64'">
      </PrecompiledHeader>
      <PrecompiledHeader Condition="'$(Configuration)|$(Platform)'=='Release|Win32'">
      </PrecompiledHeader>
      <PrecompiledHeader Condition="'$(Configuration)|$(Platform)'=='Release|x64'">
      </PrecompiledHeader>
    </ClCompile>
    <ClCompile Include="..\pcre-7.4\pcre_compile.c">
      <PrecompiledHeader Condition="'$(Configuration)|$(Platform)'=='Debug|Win32'">
      </PrecompiledHeader>
      <PrecompiledHeader Condition="'$(Configuration)|$(Platform)'=='Debug|x64'">
      </PrecompiledHeader>
      <PrecompiledHeader Condition="'$(Configuration)|$(Platform)'=='Release|Win32'">
      </PrecompiledHeader>
      <PrecompiledHeader Condition="'$(Configuration)|$(Platform)'=='Release|x64'">
      </PrecompiledHeader>
    </ClCompile>
    <ClCompile Include="..\pcre-7.4\pcre_config.c">
      <PrecompiledHeader Condition="'$(Configuration)|$(Platform)'=='Debug|Win32'">
      </PrecompiledHeader>
      <PrecompiledHeader Condition="'$(Configuration)|$(Platform)'=='Debug|x64'">
      </PrecompiledHeader>
      <PrecompiledHeader Condition="'$(Configuration)|$(Platform)'=='Release|Win32'">
      </PrecompiledHeader>
      <PrecompiledHeader Condition="'$(Configuration)|$(Platform)'=='Release|x64'">
      </PrecompiledHeader>
    </ClCompile>
    <ClCompile Include="..\pcre-7.4\pcre_dfa_exec.c">
      <PrecompiledHeader Condition="'$(Configuration)|$(Platform)'=='Debug|Win32'">
      </PrecompiledHeader>
      <PrecompiledHeader Condition="'$(Configuration)|$(Platform)'=='Debug|x64'">
      </PrecompiledHeader>
      <PrecompiledHeader Condition="'$(Configuration)|$(Platform)'=='Release|Win32'">
      </PrecompiledHeader>
      <PrecompiledHeader Condition="'$(Configuration)|$(Platform)'=='Release|x64'">
      </PrecompiledHeader>
    </ClCompile>
    <ClCompile Include="..\pcre-7.4\pcre_exec.c">
      <PrecompiledHeader Condition="'$(Configuration)|$(Platform)'=='Debug|Win32'">
      </PrecompiledHeader>
      <PrecompiledHeader Condition="'$(Configuration)|$(Platform)'=='Debug|x64'">
      </PrecompiledHeader>
      <PrecompiledHeader Condition="'$(Configuration)|$(Platform)'=='Release|Win32'">
      </PrecompiledHeader>
      <PrecompiledHeader Condition="'$(Configuration)|$(Platform)'=='Release|x64'">
      </PrecompiledHeader>
    </ClCompile>
    <ClCompile Include="..\pcre-7.4\pcre_fullinfo.c">
      <PrecompiledHeader Condition="'$(Configuration)|$(Platform)'=='Debug|Win32'">
      </PrecompiledHeader>
      <PrecompiledHeader Condition="'$(Configuration)|$(Platform)'=='Debug|x64'">
      </PrecompiledHeader>
      <PrecompiledHeader Condition="'$(Configuration)|$(Platform)'=='Release|Win32'">
      </PrecompiledHeader>
      <PrecompiledHeader Condition="'$(Configuration)|$(Platform)'=='Release|x64'">
      </PrecompiledHeader>
    </ClCompile>
    <ClCompile Include="..\pcre-7.4\pcre_get.c">
      <PrecompiledHeader Condition="'$(Configuration)|$(Platform)'=='Debug|Win32'">
      </PrecompiledHeader>
      <PrecompiledHeader Condition="'$(Configuration)|$(Platform)'=='Debug|x64'">
      </PrecompiledHeader>
      <PrecompiledHeader Condition="'$(Configuration)|$(Platform)'=='Release|Win32'">
      </PrecompiledHeader>
      <PrecompiledHeader Condition="'$(Configuration)|$(Platform)'=='Release|x64'">
      </PrecompiledHeader>
    </ClCompile>
    <ClCompile Include="..\pcre-7.4\pcre_globals.c">
      <PrecompiledHeader Condition="'$(Configuration)|$(Platform)'=='Debug|Win32'">
      </PrecompiledHeader>
      <PrecompiledHeader Condition="'$(Configuration)|$(Platform)'=='Debug|x64'">
      </PrecompiledHeader>
      <PrecompiledHeader Condition="'$(Configuration)|$(Platform)'=='Release|Win32'">
      </PrecompiledHeader>
      <PrecompiledHeader Condition="'$(Configuration)|$(Platform)'=='Release|x64'">
      </PrecompiledHeader>
    </ClCompile>
    <ClCompile Include="..\pcre-7.4\pcre_info.c">
      <PrecompiledHeader Condition="'$(Configuration)|$(Platform)'=='Debug|Win32'">
      </PrecompiledHeader>
      <PrecompiledHeader Condition="'$(Configuration)|$(Platform)'=='Debug|x64'">
      </PrecompiledHeader>
      <PrecompiledHeader Condition="'$(Configuration)|$(Platform)'=='Release|Win32'">
      </PrecompiledHeader>
      <PrecompiledHeader Condition="'$(Configuration)|$(Platform)'=='Release|x64'">
      </PrecompiledHeader>
    </ClCompile>
    <ClCompile Include="..\pcre-7.4\pcre_maketables.c">
      <PrecompiledHeader Condition="'$(Configuration)|$(Platform)'=='Debug|Win32'">
      </PrecompiledHeader>
      <PrecompiledHeader Condition="'$(Configuration)|$(Platform)'=='Debug|x64'">
      </PrecompiledHeader>
      <PrecompiledHeader Condition="'$(Configuration)|$(Platform)'=='Release|Win32'">
      </PrecompiledHeader>
      <PrecompiledHeader Condition="'$(Configuration)|$(Platform)'=='Release|x64'">
      </PrecompiledHeader>
    </ClCompile>
    <ClCompile Include="..\pcre-7.4\pcre_newline.c">
      <PrecompiledHeader Condition="'$(Configuration)|$(Platform)'=='Debug|Win32'">
      </PrecompiledHeader>
      <PrecompiledHeader Condition="'$(Configuration)|$(Platform)'=='Debug|x64'">
      </PrecompiledHeader>
      <PrecompiledHeader Condition="'$(Configuration)|$(Platform)'=='Release|Win32'">
      </PrecompiledHeader>
      <PrecompiledHeader Condition="'$(Configuration)|$(Platform)'=='Release|x64'">
      </PrecompiledHeader>
    </ClCompile>
    <ClCompile Include="..\pcre-7.4\pcre_ord2utf8.c">
      <PrecompiledHeader Condition="'$(Configuration)|$(Platform)'=='Debug|Win32'">
      </PrecompiledHeader>
      <PrecompiledHeader Condition="'$(Configuration)|$(Platform)'=='Debug|x64'">
      </PrecompiledHeader>
      <PrecompiledHeader Condition="'$(Configuration)|$(Platform)'=='Release|Win32'">
      </PrecompiledHeader>
      <PrecompiledHeader Condition="'$(Configuration)|$(Platform)'=='Release|x64'">
      </PrecompiledHeader>
    </ClCompile>
    <ClCompile Include="..\pcre-7.4\pcre_refcount.c">
      <PrecompiledHeader Condition="'$(Configuration)|$(Platform)'=='Debug|Win32'">
      </PrecompiledHeader>
      <PrecompiledHeader Condition="'$(Configuration)|$(Platform)'=='Debug|x64'">
      </PrecompiledHeader>
      <PrecompiledHeader Condition="'$(Configuration)|$(Platform)'=='Release|Win32'">
      </PrecompiledHeader>
      <PrecompiledHeader Condition="'$(Configuration)|$(Platform)'=='Release|x64'">
      </PrecompiledHeader>
    </ClCompile>
    <ClCompile Include="..\pcre-7.4\pcre_scanner.cc">
      <PrecompiledHeader Condition="'$(Configuration)|$(Platform)'=='Debug|Win32'">
      </PrecompiledHeader>
      <PrecompiledHeader Condition="'$(Configuration)|$(Platform)'=='Debug|x64'">
      </PrecompiledHeader>
      <PrecompiledHeader Condition="'$(Configuration)|$(Platform)'=='Release|Win32'">
      </PrecompiledHeader>
      <PrecompiledHeader Condition="'$(Configuration)|$(Platform)'=='Release|x64'">
      </PrecompiledHeader>
    </ClCompile>
    <ClCompile Include="..\pcre-7.4\pcre_stringpiece.cc">
      <PrecompiledHeader Condition="'$(Configuration)|$(Platform)'=='Debug|Win32'">
      </PrecompiledHeader>
      <PrecompiledHeader Condition="'$(Configuration)|$(Platform)'=='Debug|x64'">
      </PrecompiledHeader>
      <PrecompiledHeader Condition="'$(Configuration)|$(Platform)'=='Release|Win32'">
      </PrecompiledHeader>
      <PrecompiledHeader Condition="'$(Configuration)|$(Platform)'=='Release|x64'">
      </PrecompiledHeader>
    </ClCompile>
    <ClCompile Include="..\pcre-7.4\pcre_study.c">
      <PrecompiledHeader Condition="'$(Configuration)|$(Platform)'=='Debug|Win32'">
      </PrecompiledHeader>
      <PrecompiledHeader Condition="'$(Configuration)|$(Platform)'=='Debug|x64'">
      </PrecompiledHeader>
      <PrecompiledHeader Condition="'$(Configuration)|$(Platform)'=='Release|Win32'">
      </PrecompiledHeader>
      <PrecompiledHeader Condition="'$(Configuration)|$(Platform)'=='Release|x64'">
      </PrecompiledHeader>
    </ClCompile>
    <ClCompile Include="..\pcre-7.4\pcre_tables.c">
      <PrecompiledHeader Condition="'$(Configuration)|$(Platform)'=='Debug|Win32'">
      </PrecompiledHeader>
      <PrecompiledHeader Condition="'$(Configuration)|$(Platform)'=='Debug|x64'">
      </PrecompiledHeader>
      <PrecompiledHeader Condition="'$(Configuration)|$(Platform)'=='Release|Win32'">
      </PrecompiledHeader>
      <PrecompiledHeader Condition="'$(Configuration)|$(Platform)'=='Release|x64'">
      </PrecompiledHeader>
    </ClCompile>
    <ClCompile Include="..\pcre-7.4\pcre_try_flipped.c">
      <PrecompiledHeader Condition="'$(Configuration)|$(Platform)'=='Debug|Win32'">
      </PrecompiledHeader>
      <PrecompiledHeader Condition="'$(Configuration)|$(Platform)'=='Debug|x64'">
      </PrecompiledHeader>
      <PrecompiledHeader Condition="'$(Configuration)|$(Platform)'=='Release|Win32'">
      </PrecompiledHeader>
      <PrecompiledHeader Condition="'$(Configuration)|$(Platform)'=='Release|x64'">
      </PrecompiledHeader>
    </ClCompile>
    <ClCompile Include="..\pcre-7.4\pcre_ucp_searchfuncs.c">
      <PrecompiledHeader Condition="'$(Configuration)|$(Platform)'=='Debug|Win32'">
      </PrecompiledHeader>
      <PrecompiledHeader Condition="'$(Configuration)|$(Platform)'=='Debug|x64'">
      </PrecompiledHeader>
      <PrecompiledHeader Condition="'$(Configuration)|$(Platform)'=='Release|Win32'">
      </PrecompiledHeader>
      <PrecompiledHeader Condition="'$(Configuration)|$(Platform)'=='Release|x64'">
      </PrecompiledHeader>
    </ClCompile>
    <ClCompile Include="..\pcre-7.4\pcre_valid_utf8.c">
      <PrecompiledHeader Condition="'$(Configuration)|$(Platform)'=='Debug|Win32'">
      </PrecompiledHeader>
      <PrecompiledHeader Condition="'$(Configuration)|$(Platform)'=='Debug|x64'">
      </PrecompiledHeader>
      <PrecompiledHeader Condition="'$(Configuration)|$(Platform)'=='Release|Win32'">
      </PrecompiledHeader>
      <PrecompiledHeader Condition="'$(Configuration)|$(Platform)'=='Release|x64'">
      </PrecompiledHeader>
    </ClCompile>
    <ClCompile Include="..\pcre-7.4\pcre_version.c">
      <PrecompiledHeader Condition="'$(Configuration)|$(Platform)'=='Debug|Win32'">
      </PrecompiledHeader>
      <PrecompiledHeader Condition="'$(Configuration)|$(Platform)'=='Debug|x64'">
      </PrecompiledHeader>
      <PrecompiledHeader Condition="'$(Configuration)|$(Platform)'=='Release|Win32'">
      </PrecompiledHeader>
      <PrecompiledHeader Condition="'$(Configuration)|$(Platform)'=='Release|x64'">
      </PrecompiledHeader>
    </ClCompile>
    <ClCompile Include="..\pcre-7.4\pcre_xclass.c">
      <PrecompiledHeader Condition="'$(Configuration)|$(Platform)'=='Debug|Win32'">
      </PrecompiledHeader>
      <PrecompiledHeader Condition="'$(Configuration)|$(Platform)'=='Debug|x64'">
      </PrecompiledHeader>
      <PrecompiledHeader Condition="'$(Configuration)|$(Platform)'=='Release|Win32'">
      </PrecompiledHeader>
      <PrecompiledHeader Condition="'$(Configuration)|$(Platform)'=='Release|x64'">
      </PrecompiledHeader>
    </ClCompile>
    <ClCompile Include="..\pcre-7.4\pcreposix.c">
      <PrecompiledHeader Condition="'$(Configuration)|$(Platform)'=='Debug|Win32'">
      </PrecompiledHeader>
      <PrecompiledHeader Condition="'$(Configuration)|$(Platform)'=='Debug|x64'">
      </PrecompiledHeader>
      <PrecompiledHeader Condition="'$(Configuration)|$(Platform)'=='Release|Win32'">
      </PrecompiledHeader>
      <PrecompiledHeader Condition="'$(Configuration)|$(Platform)'=='Release|x64'">
      </PrecompiledHeader>
    </ClCompile>
    <ClCompile Include="..\client\connpool.cpp" />
    <ClCompile Include="..\client\dbclient.cpp" />
    <ClCompile Include="..\client\syncclusterconnection.cpp" />
    <ClCompile Include="..\db\btree.cpp" />
    <ClCompile Include="..\db\btreecursor.cpp" />
    <ClCompile Include="..\pch.cpp">
      <PrecompiledHeader Condition="'$(Configuration)|$(Platform)'=='Debug|Win32'">Create</PrecompiledHeader>
      <PrecompiledHeader Condition="'$(Configuration)|$(Platform)'=='Debug|x64'">Create</PrecompiledHeader>
      <PrecompiledHeader Condition="'$(Configuration)|$(Platform)'=='Release|Win32'">Create</PrecompiledHeader>
      <PrecompiledHeader Condition="'$(Configuration)|$(Platform)'=='Release|x64'">Create</PrecompiledHeader>
    </ClCompile>
    <ClCompile Include="..\db\client.cpp" />
    <ClCompile Include="..\db\clientcursor.cpp" />
    <ClCompile Include="..\db\cloner.cpp" />
    <ClCompile Include="..\db\commands.cpp" />
    <ClCompile Include="..\db\common.cpp" />
    <ClCompile Include="..\db\cursor.cpp" />
    <ClCompile Include="..\db\database.cpp" />
    <ClCompile Include="..\db\dbcommands.cpp" />
    <ClCompile Include="..\db\dbeval.cpp" />
    <ClCompile Include="..\db\dbhelpers.cpp" />
    <ClCompile Include="..\db\dbwebserver.cpp" />
    <ClCompile Include="..\db\extsort.cpp" />
    <ClCompile Include="..\db\index.cpp" />
    <ClCompile Include="..\db\indexkey.cpp" />
    <ClCompile Include="..\db\instance.cpp" />
    <ClCompile Include="..\db\introspect.cpp" />
    <ClCompile Include="..\db\jsobj.cpp" />
    <ClCompile Include="..\db\json.cpp" />
    <ClCompile Include="..\db\lasterror.cpp" />
    <ClCompile Include="..\db\matcher.cpp" />
    <ClCompile Include="..\scripting\bench.cpp" />
    <ClCompile Include="..\s\chunk.cpp" />
    <ClCompile Include="..\s\config.cpp" />
    <ClCompile Include="..\s\d_chunk_manager.cpp" />
    <ClCompile Include="..\s\d_migrate.cpp" />
    <ClCompile Include="..\s\d_split.cpp" />
    <ClCompile Include="..\s\d_state.cpp" />
    <ClCompile Include="..\s\d_writeback.cpp" />
    <ClCompile Include="..\s\grid.cpp" />
    <ClCompile Include="..\s\shard.cpp" />
    <ClCompile Include="..\s\shardconnection.cpp" />
    <ClCompile Include="..\s\shardkey.cpp" />
    <ClCompile Include="..\third_party\snappy\snappy-sinksource.cc">
      <PrecompiledHeader Condition="'$(Configuration)|$(Platform)'=='Debug|x64'">NotUsing</PrecompiledHeader>
      <PrecompiledHeader Condition="'$(Configuration)|$(Platform)'=='Debug|Win32'">NotUsing</PrecompiledHeader>
      <PrecompiledHeader Condition="'$(Configuration)|$(Platform)'=='Release|Win32'">NotUsing</PrecompiledHeader>
      <PrecompiledHeader Condition="'$(Configuration)|$(Platform)'=='Release|x64'">NotUsing</PrecompiledHeader>
    </ClCompile>
    <ClCompile Include="..\third_party\snappy\snappy.cc">
      <PrecompiledHeader Condition="'$(Configuration)|$(Platform)'=='Debug|x64'">NotUsing</PrecompiledHeader>
      <PrecompiledHeader Condition="'$(Configuration)|$(Platform)'=='Debug|Win32'">NotUsing</PrecompiledHeader>
      <PrecompiledHeader Condition="'$(Configuration)|$(Platform)'=='Release|Win32'">NotUsing</PrecompiledHeader>
      <PrecompiledHeader Condition="'$(Configuration)|$(Platform)'=='Release|x64'">NotUsing</PrecompiledHeader>
    </ClCompile>
    <ClCompile Include="..\util\alignedbuilder.cpp">
      <PrecompiledHeader Condition="'$(Configuration)|$(Platform)'=='Debug|Win32'">NotUsing</PrecompiledHeader>
    </ClCompile>
    <ClCompile Include="..\util\compress.cpp">
      <PrecompiledHeader Condition="'$(Configuration)|$(Platform)'=='Debug|x64'">NotUsing</PrecompiledHeader>
      <PrecompiledHeader Condition="'$(Configuration)|$(Platform)'=='Debug|Win32'">NotUsing</PrecompiledHeader>
      <PrecompiledHeader Condition="'$(Configuration)|$(Platform)'=='Release|Win32'">NotUsing</PrecompiledHeader>
      <PrecompiledHeader Condition="'$(Configuration)|$(Platform)'=='Release|x64'">NotUsing</PrecompiledHeader>
    </ClCompile>
    <ClCompile Include="..\util\concurrency\spin_lock.cpp">
      <PrecompiledHeader Condition="'$(Configuration)|$(Platform)'=='Debug|x64'">NotUsing</PrecompiledHeader>
    </ClCompile>
    <ClCompile Include="..\util\concurrency\synchronization.cpp" />
    <ClCompile Include="..\util\concurrency\task.cpp" />
    <ClCompile Include="..\util\concurrency\thread_pool.cpp" />
    <ClCompile Include="..\util\concurrency\vars.cpp" />
    <ClCompile Include="..\util\file_allocator.cpp" />
    <ClCompile Include="..\util\log.cpp" />
    <ClCompile Include="..\util\logfile.cpp" />
    <ClCompile Include="..\util\mmap_win.cpp" />
    <ClCompile Include="..\db\namespace.cpp" />
    <ClCompile Include="..\db\nonce.cpp" />
    <ClCompile Include="..\db\pdfile.cpp" />
    <ClCompile Include="..\db\queryoptimizer.cpp" />
    <ClCompile Include="..\util\processinfo.cpp" />
    <ClCompile Include="..\db\repl.cpp" />
    <ClCompile Include="..\db\security.cpp" />
    <ClCompile Include="..\db\security_commands.cpp" />
    <ClCompile Include="..\db\tests.cpp" />
    <ClCompile Include="..\db\cmdline.cpp" />
    <ClCompile Include="..\db\dbmessage.cpp" />
    <ClCompile Include="..\db\matcher_covered.cpp" />
    <ClCompile Include="..\db\oplog.cpp" />
    <ClCompile Include="..\db\queryutil.cpp" />
    <ClCompile Include="..\db\repl_block.cpp" />
    <ClCompile Include="..\util\assert_util.cpp" />
    <ClCompile Include="..\util\background.cpp" />
    <ClCompile Include="..\util\base64.cpp" />
    <ClCompile Include="..\util\md5.c">
      <PrecompiledHeader Condition="'$(Configuration)|$(Platform)'=='Debug|Win32'">
      </PrecompiledHeader>
      <PrecompiledHeader Condition="'$(Configuration)|$(Platform)'=='Debug|x64'">
      </PrecompiledHeader>
      <PrecompiledHeader Condition="'$(Configuration)|$(Platform)'=='Release|Win32'">
      </PrecompiledHeader>
      <PrecompiledHeader Condition="'$(Configuration)|$(Platform)'=='Release|x64'">
      </PrecompiledHeader>
      <PrecompiledHeaderFile Condition="'$(Configuration)|$(Platform)'=='Release|Win32'">
      </PrecompiledHeaderFile>
      <PrecompiledHeaderFile Condition="'$(Configuration)|$(Platform)'=='Release|x64'">
      </PrecompiledHeaderFile>
    </ClCompile>
    <ClCompile Include="..\util\md5main.cpp" />
    <ClCompile Include="..\util\net\message.cpp" />
    <ClCompile Include="..\util\net\listen.cpp" />
    <ClCompile Include="..\util\net\message_server_port.cpp" />
    <ClCompile Include="..\util\net\message_port.cpp" />
    <ClCompile Include="..\util\net\miniwebserver.cpp" />
    <ClCompile Include="..\util\mmap.cpp" />
    <ClCompile Include="..\util\processinfo_win32.cpp" />
    <ClCompile Include="..\util\ramlog.cpp" />
    <ClCompile Include="..\util\net\sock.cpp" />
    <ClCompile Include="..\util\stringutils.cpp" />
    <ClCompile Include="..\util\text.cpp" />
    <ClCompile Include="..\util\util.cpp" />
    <ClCompile Include="..\s\d_logic.cpp" />
    <ClCompile Include="..\scripting\engine.cpp" />
    <ClCompile Include="..\scripting\engine_spidermonkey.cpp" />
    <ClCompile Include="..\shell\mongo_vstudio.cpp">
      <PrecompiledHeader Condition="'$(Configuration)|$(Platform)'=='Debug|Win32'">
      </PrecompiledHeader>
      <PrecompiledHeader Condition="'$(Configuration)|$(Platform)'=='Debug|x64'">NotUsing</PrecompiledHeader>
      <PrecompiledHeader Condition="'$(Configuration)|$(Platform)'=='Release|Win32'">
      </PrecompiledHeader>
      <PrecompiledHeader Condition="'$(Configuration)|$(Platform)'=='Release|x64'">
      </PrecompiledHeader>
    </ClCompile>
    <ClCompile Include="..\scripting\utils.cpp" />
    <ClCompile Include="..\util\version.cpp" />
    <ClCompile Include="basictests.cpp" />
    <ClCompile Include="btreetests.cpp" />
    <ClCompile Include="clienttests.cpp" />
    <ClCompile Include="cursortests.cpp" />
    <ClCompile Include="dbtests.cpp" />
    <ClCompile Include="directclienttests.cpp" />
    <ClCompile Include="framework.cpp" />
    <ClCompile Include="jsobjtests.cpp" />
    <ClCompile Include="jsontests.cpp" />
    <ClCompile Include="jstests.cpp" />
    <ClCompile Include="matchertests.cpp" />
    <ClCompile Include="mmaptests.cpp" />
    <ClCompile Include="namespacetests.cpp" />
    <ClCompile Include="pdfiletests.cpp" />
    <ClCompile Include="perftests.cpp" />
    <ClCompile Include="queryoptimizertests.cpp" />
    <ClCompile Include="querytests.cpp" />
    <ClCompile Include="repltests.cpp" />
    <ClCompile Include="socktests.cpp" />
    <ClCompile Include="spin_lock_test.cpp" />
    <ClCompile Include="threadedtests.cpp">
      <DisableSpecificWarnings Condition="'$(Configuration)|$(Platform)'=='Debug|Win32'">4180;%(DisableSpecificWarnings)</DisableSpecificWarnings>
      <DisableSpecificWarnings Condition="'$(Configuration)|$(Platform)'=='Debug|x64'">4180;%(DisableSpecificWarnings)</DisableSpecificWarnings>
    </ClCompile>
    <ClCompile Include="updatetests.cpp" />
    <ClCompile Include="..\db\stats\counters.cpp" />
    <ClCompile Include="..\db\stats\snapshots.cpp" />
    <ClCompile Include="..\db\stats\top.cpp" />
    <ClCompile Include="..\db\repl\health.cpp" />
    <ClCompile Include="..\db\repl\replset_commands.cpp" />
    <ClCompile Include="..\db\repl\rs_config.cpp" />
  </ItemGroup>
  <ItemGroup>
    <None Include="..\SConstruct" />
    <None Include="btreetests.inl" />
  </ItemGroup>
  <ItemGroup>
    <Library Include="..\..\js\js32d.lib">
      <FileType>Document</FileType>
      <ExcludedFromBuild Condition="'$(Configuration)|$(Platform)'=='Debug|x64'">true</ExcludedFromBuild>
      <ExcludedFromBuild Condition="'$(Configuration)|$(Platform)'=='Release|x64'">true</ExcludedFromBuild>
      <ExcludedFromBuild Condition="'$(Configuration)|$(Platform)'=='Release|Win32'">true</ExcludedFromBuild>
    </Library>
    <Library Include="..\..\js\js32r.lib">
      <FileType>Document</FileType>
      <ExcludedFromBuild Condition="'$(Configuration)|$(Platform)'=='Debug|Win32'">true</ExcludedFromBuild>
      <ExcludedFromBuild Condition="'$(Configuration)|$(Platform)'=='Debug|x64'">true</ExcludedFromBuild>
      <ExcludedFromBuild Condition="'$(Configuration)|$(Platform)'=='Release|x64'">true</ExcludedFromBuild>
    </Library>
    <Library Include="..\..\js\js64d.lib">
      <FileType>Document</FileType>
      <ExcludedFromBuild Condition="'$(Configuration)|$(Platform)'=='Debug|Win32'">true</ExcludedFromBuild>
      <ExcludedFromBuild Condition="'$(Configuration)|$(Platform)'=='Release|x64'">true</ExcludedFromBuild>
      <ExcludedFromBuild Condition="'$(Configuration)|$(Platform)'=='Release|Win32'">true</ExcludedFromBuild>
    </Library>
    <Library Include="..\..\js\js64r.lib">
      <FileType>Document</FileType>
      <ExcludedFromBuild Condition="'$(Configuration)|$(Platform)'=='Debug|Win32'">true</ExcludedFromBuild>
      <ExcludedFromBuild Condition="'$(Configuration)|$(Platform)'=='Debug|x64'">true</ExcludedFromBuild>
      <ExcludedFromBuild Condition="'$(Configuration)|$(Platform)'=='Release|Win32'">true</ExcludedFromBuild>
    </Library>
  </ItemGroup>
  <Import Project="$(VCTargetsPath)\Microsoft.Cpp.targets" />
  <ImportGroup Label="ExtensionTargets">
  </ImportGroup>
=======
﻿<?xml version="1.0" encoding="utf-8"?>
<Project DefaultTargets="Build" ToolsVersion="4.0" xmlns="http://schemas.microsoft.com/developer/msbuild/2003">
  <ItemGroup Label="ProjectConfigurations">
    <ProjectConfiguration Include="Debug|Win32">
      <Configuration>Debug</Configuration>
      <Platform>Win32</Platform>
    </ProjectConfiguration>
    <ProjectConfiguration Include="Debug|x64">
      <Configuration>Debug</Configuration>
      <Platform>x64</Platform>
    </ProjectConfiguration>
    <ProjectConfiguration Include="Release|Win32">
      <Configuration>Release</Configuration>
      <Platform>Win32</Platform>
    </ProjectConfiguration>
    <ProjectConfiguration Include="Release|x64">
      <Configuration>Release</Configuration>
      <Platform>x64</Platform>
    </ProjectConfiguration>
  </ItemGroup>
  <PropertyGroup Label="Globals">
    <ProjectGuid>{215B2D68-0A70-4D10-8E75-B33010C62A91}</ProjectGuid>
    <RootNamespace>dbtests</RootNamespace>
    <Keyword>Win32Proj</Keyword>
  </PropertyGroup>
  <Import Project="$(VCTargetsPath)\Microsoft.Cpp.Default.props" />
  <PropertyGroup Condition="'$(Configuration)|$(Platform)'=='Release|Win32'" Label="Configuration">
    <ConfigurationType>Application</ConfigurationType>
    <CharacterSet>Unicode</CharacterSet>
    <WholeProgramOptimization>true</WholeProgramOptimization>
  </PropertyGroup>
  <PropertyGroup Condition="'$(Configuration)|$(Platform)'=='Release|x64'" Label="Configuration">
    <ConfigurationType>Application</ConfigurationType>
    <CharacterSet>Unicode</CharacterSet>
    <WholeProgramOptimization>true</WholeProgramOptimization>
  </PropertyGroup>
  <PropertyGroup Condition="'$(Configuration)|$(Platform)'=='Debug|Win32'" Label="Configuration">
    <ConfigurationType>Application</ConfigurationType>
    <UseOfMfc>false</UseOfMfc>
    <UseOfAtl>false</UseOfAtl>
    <CharacterSet>Unicode</CharacterSet>
  </PropertyGroup>
  <PropertyGroup Condition="'$(Configuration)|$(Platform)'=='Debug|x64'" Label="Configuration">
    <ConfigurationType>Application</ConfigurationType>
    <UseOfMfc>false</UseOfMfc>
    <UseOfAtl>false</UseOfAtl>
    <CharacterSet>Unicode</CharacterSet>
  </PropertyGroup>
  <Import Project="$(VCTargetsPath)\Microsoft.Cpp.props" />
  <ImportGroup Label="ExtensionSettings">
  </ImportGroup>
  <ImportGroup Condition="'$(Configuration)|$(Platform)'=='Release|Win32'" Label="PropertySheets">
    <Import Project="$(UserRootDir)\Microsoft.Cpp.$(Platform).user.props" Condition="exists('$(UserRootDir)\Microsoft.Cpp.$(Platform).user.props')" Label="LocalAppDataPlatform" />
  </ImportGroup>
  <ImportGroup Condition="'$(Configuration)|$(Platform)'=='Release|x64'" Label="PropertySheets">
    <Import Project="$(UserRootDir)\Microsoft.Cpp.$(Platform).user.props" Condition="exists('$(UserRootDir)\Microsoft.Cpp.$(Platform).user.props')" Label="LocalAppDataPlatform" />
  </ImportGroup>
  <ImportGroup Condition="'$(Configuration)|$(Platform)'=='Debug|Win32'" Label="PropertySheets">
    <Import Project="$(UserRootDir)\Microsoft.Cpp.$(Platform).user.props" Condition="exists('$(UserRootDir)\Microsoft.Cpp.$(Platform).user.props')" Label="LocalAppDataPlatform" />
  </ImportGroup>
  <ImportGroup Condition="'$(Configuration)|$(Platform)'=='Debug|x64'" Label="PropertySheets">
    <Import Project="$(UserRootDir)\Microsoft.Cpp.$(Platform).user.props" Condition="exists('$(UserRootDir)\Microsoft.Cpp.$(Platform).user.props')" Label="LocalAppDataPlatform" />
  </ImportGroup>
  <PropertyGroup Label="UserMacros" />
  <PropertyGroup>
    <_ProjectFileVersion>10.0.30319.1</_ProjectFileVersion>
    <OutDir Condition="'$(Configuration)|$(Platform)'=='Debug|Win32'">$(SolutionDir)$(Configuration)\</OutDir>
    <OutDir Condition="'$(Configuration)|$(Platform)'=='Debug|x64'">$(SolutionDir)$(Configuration)\</OutDir>
    <IntDir Condition="'$(Configuration)|$(Platform)'=='Debug|Win32'">$(Configuration)\</IntDir>
    <IntDir Condition="'$(Configuration)|$(Platform)'=='Debug|x64'">$(Configuration)\</IntDir>
    <LinkIncremental Condition="'$(Configuration)|$(Platform)'=='Debug|Win32'">false</LinkIncremental>
    <LinkIncremental Condition="'$(Configuration)|$(Platform)'=='Debug|x64'">true</LinkIncremental>
    <OutDir Condition="'$(Configuration)|$(Platform)'=='Release|Win32'">$(SolutionDir)$(Configuration)\</OutDir>
    <OutDir Condition="'$(Configuration)|$(Platform)'=='Release|x64'">$(SolutionDir)$(Configuration)\</OutDir>
    <IntDir Condition="'$(Configuration)|$(Platform)'=='Release|Win32'">$(Configuration)\</IntDir>
    <IntDir Condition="'$(Configuration)|$(Platform)'=='Release|x64'">$(Configuration)\</IntDir>
    <LinkIncremental Condition="'$(Configuration)|$(Platform)'=='Release|Win32'">false</LinkIncremental>
    <LinkIncremental Condition="'$(Configuration)|$(Platform)'=='Release|x64'">false</LinkIncremental>
    <CodeAnalysisRuleSet Condition="'$(Configuration)|$(Platform)'=='Debug|Win32'">AllRules.ruleset</CodeAnalysisRuleSet>
    <CodeAnalysisRuleSet Condition="'$(Configuration)|$(Platform)'=='Debug|x64'">AllRules.ruleset</CodeAnalysisRuleSet>
    <CodeAnalysisRules Condition="'$(Configuration)|$(Platform)'=='Debug|Win32'" />
    <CodeAnalysisRules Condition="'$(Configuration)|$(Platform)'=='Debug|x64'" />
    <CodeAnalysisRuleAssemblies Condition="'$(Configuration)|$(Platform)'=='Debug|Win32'" />
    <CodeAnalysisRuleAssemblies Condition="'$(Configuration)|$(Platform)'=='Debug|x64'" />
    <CodeAnalysisRuleSet Condition="'$(Configuration)|$(Platform)'=='Release|Win32'">AllRules.ruleset</CodeAnalysisRuleSet>
    <CodeAnalysisRuleSet Condition="'$(Configuration)|$(Platform)'=='Release|x64'">AllRules.ruleset</CodeAnalysisRuleSet>
    <CodeAnalysisRules Condition="'$(Configuration)|$(Platform)'=='Release|Win32'" />
    <CodeAnalysisRules Condition="'$(Configuration)|$(Platform)'=='Release|x64'" />
    <CodeAnalysisRuleAssemblies Condition="'$(Configuration)|$(Platform)'=='Release|Win32'" />
    <CodeAnalysisRuleAssemblies Condition="'$(Configuration)|$(Platform)'=='Release|x64'" />
    <IncludePath Condition="'$(Configuration)|$(Platform)'=='Debug|Win32'">..;$(IncludePath)</IncludePath>
    <IncludePath Condition="'$(Configuration)|$(Platform)'=='Release|Win32'">..;$(IncludePath)</IncludePath>
    <IncludePath Condition="'$(Configuration)|$(Platform)'=='Release|x64'">..;$(IncludePath)</IncludePath>
    <IncludePath Condition="'$(Configuration)|$(Platform)'=='Debug|x64'">..;$(IncludePath)</IncludePath>
  </PropertyGroup>
  <ItemDefinitionGroup Condition="'$(Configuration)|$(Platform)'=='Debug|Win32'">
    <ClCompile>
      <Optimization>Disabled</Optimization>
      <AdditionalIncludeDirectories>..\..\js\src;..\third_party\pcre-7.4;C:\boost;\boost;%(AdditionalIncludeDirectories)</AdditionalIncludeDirectories>
      <PreprocessorDefinitions>_UNICODE;UNICODE;MONGO_EXPOSE_MACROS;OLDJS;STATIC_JS_API;XP_WIN;_DEBUG;_CONSOLE;_CRT_SECURE_NO_WARNINGS;HAVE_CONFIG_H;%(PreprocessorDefinitions)</PreprocessorDefinitions>
      <MinimalRebuild>No</MinimalRebuild>
      <BasicRuntimeChecks>EnableFastChecks</BasicRuntimeChecks>
      <RuntimeLibrary>MultiThreadedDebugDLL</RuntimeLibrary>
      <PrecompiledHeader>Use</PrecompiledHeader>
      <PrecompiledHeaderFile>pch.h</PrecompiledHeaderFile>
      <WarningLevel>Level3</WarningLevel>
      <DebugInformationFormat>ProgramDatabase</DebugInformationFormat>
      <DisableSpecificWarnings>4355;4800;%(DisableSpecificWarnings)</DisableSpecificWarnings>
      <MultiProcessorCompilation>true</MultiProcessorCompilation>
    </ClCompile>
    <Link>
      <AdditionalDependencies>ws2_32.lib;Psapi.lib;%(AdditionalDependencies)</AdditionalDependencies>
      <AdditionalLibraryDirectories>c:\boost\lib\vs2010_32;\boost\lib\vs2010_32;\boost\lib</AdditionalLibraryDirectories>
      <IgnoreAllDefaultLibraries>false</IgnoreAllDefaultLibraries>
      <IgnoreSpecificDefaultLibraries>%(IgnoreSpecificDefaultLibraries)</IgnoreSpecificDefaultLibraries>
      <GenerateDebugInformation>true</GenerateDebugInformation>
      <SubSystem>Console</SubSystem>
      <TargetMachine>MachineX86</TargetMachine>
      <Profile>true</Profile>
    </Link>
  </ItemDefinitionGroup>
  <ItemDefinitionGroup Condition="'$(Configuration)|$(Platform)'=='Debug|x64'">
    <ClCompile>
      <Optimization>Disabled</Optimization>
      <AdditionalIncludeDirectories>..\..\js\src;..\third_party\pcre-7.4;C:\boost;\boost;%(AdditionalIncludeDirectories)</AdditionalIncludeDirectories>
      <PreprocessorDefinitions>_DURABLE;_UNICODE;UNICODE;MONGO_EXPOSE_MACROS;OLDJS;STATIC_JS_API;XP_WIN;_DEBUG;_CONSOLE;_CRT_SECURE_NO_WARNINGS;HAVE_CONFIG_H;%(PreprocessorDefinitions)</PreprocessorDefinitions>
      <BasicRuntimeChecks>EnableFastChecks</BasicRuntimeChecks>
      <RuntimeLibrary>MultiThreadedDebugDLL</RuntimeLibrary>
      <PrecompiledHeader>Use</PrecompiledHeader>
      <PrecompiledHeaderFile>pch.h</PrecompiledHeaderFile>
      <WarningLevel>Level3</WarningLevel>
      <DebugInformationFormat>ProgramDatabase</DebugInformationFormat>
      <DisableSpecificWarnings>4355;4800;4267;4244;%(DisableSpecificWarnings)</DisableSpecificWarnings>
      <MinimalRebuild>No</MinimalRebuild>
      <MultiProcessorCompilation>true</MultiProcessorCompilation>
    </ClCompile>
    <Link>
      <AdditionalDependencies>ws2_32.lib;Psapi.lib;%(AdditionalDependencies)</AdditionalDependencies>
      <AdditionalLibraryDirectories>c:\boost\lib\vs2010_64;\boost\lib\vs2010_64;\boost\lib</AdditionalLibraryDirectories>
      <IgnoreAllDefaultLibraries>false</IgnoreAllDefaultLibraries>
      <IgnoreSpecificDefaultLibraries>%(IgnoreSpecificDefaultLibraries)</IgnoreSpecificDefaultLibraries>
      <GenerateDebugInformation>true</GenerateDebugInformation>
      <SubSystem>Console</SubSystem>
    </Link>
  </ItemDefinitionGroup>
  <ItemDefinitionGroup Condition="'$(Configuration)|$(Platform)'=='Release|Win32'">
    <ClCompile>
      <Optimization>MaxSpeed</Optimization>
      <IntrinsicFunctions>true</IntrinsicFunctions>
      <AdditionalIncludeDirectories>..\..\js\src;..\third_party\pcre-7.4;C:\boost;\boost;%(AdditionalIncludeDirectories)</AdditionalIncludeDirectories>
      <PreprocessorDefinitions>_UNICODE;UNICODE;MONGO_EXPOSE_MACROS;OLDJS;STATIC_JS_API;XP_WIN;NDEBUG;_CONSOLE;_CRT_SECURE_NO_WARNINGS;HAVE_CONFIG_H;%(PreprocessorDefinitions)</PreprocessorDefinitions>
      <RuntimeLibrary>MultiThreaded</RuntimeLibrary>
      <FunctionLevelLinking>true</FunctionLevelLinking>
      <PrecompiledHeader>Use</PrecompiledHeader>
      <PrecompiledHeaderFile>pch.h</PrecompiledHeaderFile>
      <WarningLevel>Level3</WarningLevel>
      <DebugInformationFormat>ProgramDatabase</DebugInformationFormat>
      <DisableSpecificWarnings>4355;4800;%(DisableSpecificWarnings)</DisableSpecificWarnings>
      <MinimalRebuild>No</MinimalRebuild>
      <MultiProcessorCompilation>true</MultiProcessorCompilation>
    </ClCompile>
    <Link>
      <AdditionalDependencies>ws2_32.lib;psapi.lib;%(AdditionalDependencies)</AdditionalDependencies>
      <AdditionalLibraryDirectories>c:\boost\lib\vs2010_32;\boost\lib\vs2010_32;\boost\lib</AdditionalLibraryDirectories>
      <GenerateDebugInformation>true</GenerateDebugInformation>
      <SubSystem>Console</SubSystem>
      <OptimizeReferences>true</OptimizeReferences>
      <EnableCOMDATFolding>true</EnableCOMDATFolding>
      <TargetMachine>MachineX86</TargetMachine>
    </Link>
  </ItemDefinitionGroup>
  <ItemDefinitionGroup Condition="'$(Configuration)|$(Platform)'=='Release|x64'">
    <ClCompile>
      <Optimization>MaxSpeed</Optimization>
      <IntrinsicFunctions>true</IntrinsicFunctions>
      <AdditionalIncludeDirectories>..\..\js\src;..\third_party\pcre-7.4;C:\boost;\boost;%(AdditionalIncludeDirectories)</AdditionalIncludeDirectories>
      <PreprocessorDefinitions>_UNICODE;UNICODE;MONGO_EXPOSE_MACROS;OLDJS;STATIC_JS_API;XP_WIN;NDEBUG;_CONSOLE;_CRT_SECURE_NO_WARNINGS;HAVE_CONFIG_H;%(PreprocessorDefinitions)</PreprocessorDefinitions>
      <RuntimeLibrary>MultiThreaded</RuntimeLibrary>
      <FunctionLevelLinking>true</FunctionLevelLinking>
      <PrecompiledHeader>Use</PrecompiledHeader>
      <PrecompiledHeaderFile>pch.h</PrecompiledHeaderFile>
      <WarningLevel>Level3</WarningLevel>
      <DebugInformationFormat>ProgramDatabase</DebugInformationFormat>
      <DisableSpecificWarnings>4355;4800;4267;4244;%(DisableSpecificWarnings)</DisableSpecificWarnings>
      <MinimalRebuild>No</MinimalRebuild>
      <MultiProcessorCompilation>true</MultiProcessorCompilation>
    </ClCompile>
    <Link>
      <AdditionalDependencies>ws2_32.lib;psapi.lib;%(AdditionalDependencies)</AdditionalDependencies>
      <AdditionalLibraryDirectories>c:\boost\lib\vs2010_64;\boost\lib\vs2010_64;\boost\lib</AdditionalLibraryDirectories>
      <GenerateDebugInformation>true</GenerateDebugInformation>
      <SubSystem>Console</SubSystem>
      <OptimizeReferences>true</OptimizeReferences>
      <EnableCOMDATFolding>true</EnableCOMDATFolding>
    </Link>
  </ItemDefinitionGroup>
  <ItemGroup>
    <ClInclude Include="..\..\boostw\boost_1_34_1\boost\config\auto_link.hpp" />
    <ClInclude Include="..\bson\bson-inl.h" />
    <ClInclude Include="..\bson\bson.h" />
    <ClInclude Include="..\bson\bsonelement.h" />
    <ClInclude Include="..\bson\bsonmisc.h" />
    <ClInclude Include="..\bson\bsonobj.h" />
    <ClInclude Include="..\bson\bsonobjbuilder.h" />
    <ClInclude Include="..\bson\bsonobjiterator.h" />
    <ClInclude Include="..\bson\bsontypes.h" />
    <ClInclude Include="..\bson\bson_db.h" />
    <ClInclude Include="..\bson\inline_decls.h" />
    <ClInclude Include="..\bson\oid.h" />
    <ClInclude Include="..\bson\ordering.h" />
    <ClInclude Include="..\bson\stringdata.h" />
    <ClInclude Include="..\db\dur.h" />
    <ClInclude Include="..\db\durop.h" />
    <ClInclude Include="..\db\dur_journal.h" />
    <ClInclude Include="..\db\jsobjmanipulator.h" />
    <ClInclude Include="..\db\mongommf.h" />
    <ClInclude Include="..\db\mongomutex.h" />
    <ClInclude Include="..\db\ops\delete.h" />
    <ClInclude Include="..\db\ops\query.h" />
    <ClInclude Include="..\db\ops\update.h" />
    <ClInclude Include="..\third_party\pcre-7.4\pcrecpp.h" />
    <ClInclude Include="..\server.h" />
    <ClInclude Include="..\targetver.h" />
    <ClInclude Include="..\..\boostw\boost_1_34_1\boost\version.hpp" />
    <ClInclude Include="..\third_party\pcre-7.4\config.h" />
    <ClInclude Include="..\third_party\pcre-7.4\pcre.h" />
    <ClInclude Include="..\client\connpool.h" />
    <ClInclude Include="..\client\dbclient.h" />
    <ClInclude Include="..\client\model.h" />
    <ClInclude Include="..\db\btree.h" />
    <ClInclude Include="..\db\clientcursor.h" />
    <ClInclude Include="..\db\cmdline.h" />
    <ClInclude Include="..\db\commands.h" />
    <ClInclude Include="..\db\concurrency.h" />
    <ClInclude Include="..\db\curop.h" />
    <ClInclude Include="..\db\cursor.h" />
    <ClInclude Include="..\db\database.h" />
    <ClInclude Include="..\db\db.h" />
    <ClInclude Include="..\db\dbhelpers.h" />
    <ClInclude Include="..\db\dbinfo.h" />
    <ClInclude Include="..\db\dbmessage.h" />
    <ClInclude Include="..\db\diskloc.h" />
    <ClInclude Include="..\db\extsort.h" />
    <ClInclude Include="..\db\introspect.h" />
    <ClInclude Include="..\db\jsobj.h" />
    <ClInclude Include="..\db\json.h" />
    <ClInclude Include="..\db\matcher.h" />
    <ClInclude Include="..\grid\message.h" />
    <ClInclude Include="..\db\minilex.h" />
    <ClInclude Include="..\db\namespace.h" />
    <ClInclude Include="..\pch.h" />
    <ClInclude Include="..\db\pdfile.h" />
    <ClInclude Include="..\grid\protocol.h" />
    <ClInclude Include="..\db\query.h" />
    <ClInclude Include="..\db\queryoptimizer.h" />
    <ClInclude Include="..\db\repl.h" />
    <ClInclude Include="..\db\replset.h" />
    <ClInclude Include="..\db\resource.h" />
    <ClInclude Include="..\db\scanandorder.h" />
    <ClInclude Include="..\db\security.h" />
    <ClInclude Include="..\third_party\snappy\config.h" />
    <ClInclude Include="..\third_party\snappy\snappy-c.h" />
    <ClInclude Include="..\third_party\snappy\snappy-internal.h" />
    <ClInclude Include="..\third_party\snappy\snappy-sinksource.h" />
    <ClInclude Include="..\third_party\snappy\snappy-stubs-internal.h" />
    <ClInclude Include="..\third_party\snappy\snappy-stubs-public.h" />
    <ClInclude Include="..\third_party\snappy\snappy.h" />
    <ClInclude Include="..\util\builder.h" />
    <ClInclude Include="..\util\checksum.h" />
    <ClInclude Include="..\util\compress.h" />
    <ClInclude Include="..\util\concurrency\list.h" />
    <ClInclude Include="..\util\concurrency\task.h" />
    <ClInclude Include="..\util\concurrency\value.h" />
    <ClInclude Include="..\util\file.h" />
    <ClInclude Include="..\util\goodies.h" />
    <ClInclude Include="..\util\hashtab.h" />
    <ClInclude Include="..\db\lasterror.h" />
    <ClInclude Include="..\util\log.h" />
    <ClInclude Include="..\util\logfile.h" />
    <ClInclude Include="..\util\lruishmap.h" />
    <ClInclude Include="..\util\md5.h" />
    <ClInclude Include="..\util\md5.hpp" />
    <ClInclude Include="..\util\miniwebserver.h" />
    <ClInclude Include="..\util\mmap.h" />
    <ClInclude Include="..\util\mongoutils\hash.h" />
    <ClInclude Include="..\util\sock.h" />
    <ClInclude Include="..\util\unittest.h" />
  </ItemGroup>
  <ItemGroup>
    <ClCompile Include="..\bson\oid.cpp" />
    <ClCompile Include="..\client\dbclientcursor.cpp" />
    <ClCompile Include="..\client\dbclient_rs.cpp" />
    <ClCompile Include="..\client\distlock.cpp" />
    <ClCompile Include="..\client\gridfs.cpp" />
    <ClCompile Include="..\client\model.cpp" />
    <ClCompile Include="..\client\parallel.cpp" />
    <ClCompile Include="..\db\btreebuilder.cpp" />
    <ClCompile Include="..\db\cap.cpp" />
    <ClCompile Include="..\db\commands\isself.cpp" />
    <ClCompile Include="..\db\compact.cpp" />
    <ClCompile Include="..\db\dbcommands_admin.cpp" />
    <ClCompile Include="..\db\dbcommands_generic.cpp" />
    <ClCompile Include="..\db\dur.cpp" />
    <ClCompile Include="..\db\durop.cpp" />
    <ClCompile Include="..\db\dur_commitjob.cpp" />
    <ClCompile Include="..\db\dur_journal.cpp" />
    <ClCompile Include="..\db\dur_preplogbuffer.cpp" />
    <ClCompile Include="..\db\dur_recover.cpp" />
    <ClCompile Include="..\db\dur_writetodatafiles.cpp" />
    <ClCompile Include="..\db\geo\2d.cpp" />
    <ClCompile Include="..\db\geo\haystack.cpp" />
    <ClCompile Include="..\db\key.cpp" />
    <ClCompile Include="..\db\mongommf.cpp" />
    <ClCompile Include="..\db\ops\delete.cpp" />
    <ClCompile Include="..\db\ops\query.cpp" />
    <ClCompile Include="..\db\ops\update.cpp" />
    <ClCompile Include="..\db\projection.cpp" />
    <ClCompile Include="..\db\queryoptimizercursor.cpp" />
    <ClCompile Include="..\db\querypattern.cpp">
      <PrecompiledHeader Condition="'$(Configuration)|$(Platform)'=='Debug|x64'">NotUsing</PrecompiledHeader>
      <PrecompiledHeader Condition="'$(Configuration)|$(Platform)'=='Release|x64'">NotUsing</PrecompiledHeader>
      <PrecompiledHeader Condition="'$(Configuration)|$(Platform)'=='Debug|Win32'">NotUsing</PrecompiledHeader>
      <PrecompiledHeader Condition="'$(Configuration)|$(Platform)'=='Release|Win32'">NotUsing</PrecompiledHeader>
    </ClCompile>
    <ClCompile Include="..\db\record.cpp" />
    <ClCompile Include="..\db\repl\consensus.cpp" />
    <ClCompile Include="..\db\repl\heartbeat.cpp" />
    <ClCompile Include="..\db\repl\manager.cpp" />
    <ClCompile Include="..\db\repl\rs.cpp" />
    <ClCompile Include="..\db\repl\rs_initialsync.cpp" />
    <ClCompile Include="..\db\repl\rs_initiate.cpp" />
    <ClCompile Include="..\db\repl\rs_rollback.cpp" />
    <ClCompile Include="..\db\repl\rs_sync.cpp" />
    <ClCompile Include="..\db\restapi.cpp" />
    <ClCompile Include="..\db\scanandorder.cpp" />
    <ClCompile Include="..\db\security_common.cpp" />
    <ClCompile Include="..\third_party\pcre-7.4\pcrecpp.cc">
      <PrecompiledHeader Condition="'$(Configuration)|$(Platform)'=='Debug|Win32'">
      </PrecompiledHeader>
      <PrecompiledHeader Condition="'$(Configuration)|$(Platform)'=='Debug|x64'">
      </PrecompiledHeader>
      <PrecompiledHeader Condition="'$(Configuration)|$(Platform)'=='Release|Win32'">
      </PrecompiledHeader>
      <PrecompiledHeader Condition="'$(Configuration)|$(Platform)'=='Release|x64'">
      </PrecompiledHeader>
    </ClCompile>
    <ClCompile Include="..\third_party\pcre-7.4\pcre_chartables.c">
      <PrecompiledHeader Condition="'$(Configuration)|$(Platform)'=='Debug|Win32'">
      </PrecompiledHeader>
      <PrecompiledHeader Condition="'$(Configuration)|$(Platform)'=='Debug|x64'">
      </PrecompiledHeader>
      <PrecompiledHeader Condition="'$(Configuration)|$(Platform)'=='Release|Win32'">
      </PrecompiledHeader>
      <PrecompiledHeader Condition="'$(Configuration)|$(Platform)'=='Release|x64'">
      </PrecompiledHeader>
    </ClCompile>
    <ClCompile Include="..\third_party\pcre-7.4\pcre_compile.c">
      <PrecompiledHeader Condition="'$(Configuration)|$(Platform)'=='Debug|Win32'">
      </PrecompiledHeader>
      <PrecompiledHeader Condition="'$(Configuration)|$(Platform)'=='Debug|x64'">
      </PrecompiledHeader>
      <PrecompiledHeader Condition="'$(Configuration)|$(Platform)'=='Release|Win32'">
      </PrecompiledHeader>
      <PrecompiledHeader Condition="'$(Configuration)|$(Platform)'=='Release|x64'">
      </PrecompiledHeader>
    </ClCompile>
    <ClCompile Include="..\third_party\pcre-7.4\pcre_config.c">
      <PrecompiledHeader Condition="'$(Configuration)|$(Platform)'=='Debug|Win32'">
      </PrecompiledHeader>
      <PrecompiledHeader Condition="'$(Configuration)|$(Platform)'=='Debug|x64'">
      </PrecompiledHeader>
      <PrecompiledHeader Condition="'$(Configuration)|$(Platform)'=='Release|Win32'">
      </PrecompiledHeader>
      <PrecompiledHeader Condition="'$(Configuration)|$(Platform)'=='Release|x64'">
      </PrecompiledHeader>
    </ClCompile>
    <ClCompile Include="..\third_party\pcre-7.4\pcre_dfa_exec.c">
      <PrecompiledHeader Condition="'$(Configuration)|$(Platform)'=='Debug|Win32'">
      </PrecompiledHeader>
      <PrecompiledHeader Condition="'$(Configuration)|$(Platform)'=='Debug|x64'">
      </PrecompiledHeader>
      <PrecompiledHeader Condition="'$(Configuration)|$(Platform)'=='Release|Win32'">
      </PrecompiledHeader>
      <PrecompiledHeader Condition="'$(Configuration)|$(Platform)'=='Release|x64'">
      </PrecompiledHeader>
    </ClCompile>
    <ClCompile Include="..\third_party\pcre-7.4\pcre_exec.c">
      <PrecompiledHeader Condition="'$(Configuration)|$(Platform)'=='Debug|Win32'">
      </PrecompiledHeader>
      <PrecompiledHeader Condition="'$(Configuration)|$(Platform)'=='Debug|x64'">
      </PrecompiledHeader>
      <PrecompiledHeader Condition="'$(Configuration)|$(Platform)'=='Release|Win32'">
      </PrecompiledHeader>
      <PrecompiledHeader Condition="'$(Configuration)|$(Platform)'=='Release|x64'">
      </PrecompiledHeader>
    </ClCompile>
    <ClCompile Include="..\third_party\pcre-7.4\pcre_fullinfo.c">
      <PrecompiledHeader Condition="'$(Configuration)|$(Platform)'=='Debug|Win32'">
      </PrecompiledHeader>
      <PrecompiledHeader Condition="'$(Configuration)|$(Platform)'=='Debug|x64'">
      </PrecompiledHeader>
      <PrecompiledHeader Condition="'$(Configuration)|$(Platform)'=='Release|Win32'">
      </PrecompiledHeader>
      <PrecompiledHeader Condition="'$(Configuration)|$(Platform)'=='Release|x64'">
      </PrecompiledHeader>
    </ClCompile>
    <ClCompile Include="..\third_party\pcre-7.4\pcre_get.c">
      <PrecompiledHeader Condition="'$(Configuration)|$(Platform)'=='Debug|Win32'">
      </PrecompiledHeader>
      <PrecompiledHeader Condition="'$(Configuration)|$(Platform)'=='Debug|x64'">
      </PrecompiledHeader>
      <PrecompiledHeader Condition="'$(Configuration)|$(Platform)'=='Release|Win32'">
      </PrecompiledHeader>
      <PrecompiledHeader Condition="'$(Configuration)|$(Platform)'=='Release|x64'">
      </PrecompiledHeader>
    </ClCompile>
    <ClCompile Include="..\third_party\pcre-7.4\pcre_globals.c">
      <PrecompiledHeader Condition="'$(Configuration)|$(Platform)'=='Debug|Win32'">
      </PrecompiledHeader>
      <PrecompiledHeader Condition="'$(Configuration)|$(Platform)'=='Debug|x64'">
      </PrecompiledHeader>
      <PrecompiledHeader Condition="'$(Configuration)|$(Platform)'=='Release|Win32'">
      </PrecompiledHeader>
      <PrecompiledHeader Condition="'$(Configuration)|$(Platform)'=='Release|x64'">
      </PrecompiledHeader>
    </ClCompile>
    <ClCompile Include="..\third_party\pcre-7.4\pcre_info.c">
      <PrecompiledHeader Condition="'$(Configuration)|$(Platform)'=='Debug|Win32'">
      </PrecompiledHeader>
      <PrecompiledHeader Condition="'$(Configuration)|$(Platform)'=='Debug|x64'">
      </PrecompiledHeader>
      <PrecompiledHeader Condition="'$(Configuration)|$(Platform)'=='Release|Win32'">
      </PrecompiledHeader>
      <PrecompiledHeader Condition="'$(Configuration)|$(Platform)'=='Release|x64'">
      </PrecompiledHeader>
    </ClCompile>
    <ClCompile Include="..\third_party\pcre-7.4\pcre_maketables.c">
      <PrecompiledHeader Condition="'$(Configuration)|$(Platform)'=='Debug|Win32'">
      </PrecompiledHeader>
      <PrecompiledHeader Condition="'$(Configuration)|$(Platform)'=='Debug|x64'">
      </PrecompiledHeader>
      <PrecompiledHeader Condition="'$(Configuration)|$(Platform)'=='Release|Win32'">
      </PrecompiledHeader>
      <PrecompiledHeader Condition="'$(Configuration)|$(Platform)'=='Release|x64'">
      </PrecompiledHeader>
    </ClCompile>
    <ClCompile Include="..\third_party\pcre-7.4\pcre_newline.c">
      <PrecompiledHeader Condition="'$(Configuration)|$(Platform)'=='Debug|Win32'">
      </PrecompiledHeader>
      <PrecompiledHeader Condition="'$(Configuration)|$(Platform)'=='Debug|x64'">
      </PrecompiledHeader>
      <PrecompiledHeader Condition="'$(Configuration)|$(Platform)'=='Release|Win32'">
      </PrecompiledHeader>
      <PrecompiledHeader Condition="'$(Configuration)|$(Platform)'=='Release|x64'">
      </PrecompiledHeader>
    </ClCompile>
    <ClCompile Include="..\third_party\pcre-7.4\pcre_ord2utf8.c">
      <PrecompiledHeader Condition="'$(Configuration)|$(Platform)'=='Debug|Win32'">
      </PrecompiledHeader>
      <PrecompiledHeader Condition="'$(Configuration)|$(Platform)'=='Debug|x64'">
      </PrecompiledHeader>
      <PrecompiledHeader Condition="'$(Configuration)|$(Platform)'=='Release|Win32'">
      </PrecompiledHeader>
      <PrecompiledHeader Condition="'$(Configuration)|$(Platform)'=='Release|x64'">
      </PrecompiledHeader>
    </ClCompile>
    <ClCompile Include="..\third_party\pcre-7.4\pcre_refcount.c">
      <PrecompiledHeader Condition="'$(Configuration)|$(Platform)'=='Debug|Win32'">
      </PrecompiledHeader>
      <PrecompiledHeader Condition="'$(Configuration)|$(Platform)'=='Debug|x64'">
      </PrecompiledHeader>
      <PrecompiledHeader Condition="'$(Configuration)|$(Platform)'=='Release|Win32'">
      </PrecompiledHeader>
      <PrecompiledHeader Condition="'$(Configuration)|$(Platform)'=='Release|x64'">
      </PrecompiledHeader>
    </ClCompile>
    <ClCompile Include="..\third_party\pcre-7.4\pcre_scanner.cc">
      <PrecompiledHeader Condition="'$(Configuration)|$(Platform)'=='Debug|Win32'">
      </PrecompiledHeader>
      <PrecompiledHeader Condition="'$(Configuration)|$(Platform)'=='Debug|x64'">
      </PrecompiledHeader>
      <PrecompiledHeader Condition="'$(Configuration)|$(Platform)'=='Release|Win32'">
      </PrecompiledHeader>
      <PrecompiledHeader Condition="'$(Configuration)|$(Platform)'=='Release|x64'">
      </PrecompiledHeader>
    </ClCompile>
    <ClCompile Include="..\third_party\pcre-7.4\pcre_stringpiece.cc">
      <PrecompiledHeader Condition="'$(Configuration)|$(Platform)'=='Debug|Win32'">
      </PrecompiledHeader>
      <PrecompiledHeader Condition="'$(Configuration)|$(Platform)'=='Debug|x64'">
      </PrecompiledHeader>
      <PrecompiledHeader Condition="'$(Configuration)|$(Platform)'=='Release|Win32'">
      </PrecompiledHeader>
      <PrecompiledHeader Condition="'$(Configuration)|$(Platform)'=='Release|x64'">
      </PrecompiledHeader>
    </ClCompile>
    <ClCompile Include="..\third_party\pcre-7.4\pcre_study.c">
      <PrecompiledHeader Condition="'$(Configuration)|$(Platform)'=='Debug|Win32'">
      </PrecompiledHeader>
      <PrecompiledHeader Condition="'$(Configuration)|$(Platform)'=='Debug|x64'">
      </PrecompiledHeader>
      <PrecompiledHeader Condition="'$(Configuration)|$(Platform)'=='Release|Win32'">
      </PrecompiledHeader>
      <PrecompiledHeader Condition="'$(Configuration)|$(Platform)'=='Release|x64'">
      </PrecompiledHeader>
    </ClCompile>
    <ClCompile Include="..\third_party\pcre-7.4\pcre_tables.c">
      <PrecompiledHeader Condition="'$(Configuration)|$(Platform)'=='Debug|Win32'">
      </PrecompiledHeader>
      <PrecompiledHeader Condition="'$(Configuration)|$(Platform)'=='Debug|x64'">
      </PrecompiledHeader>
      <PrecompiledHeader Condition="'$(Configuration)|$(Platform)'=='Release|Win32'">
      </PrecompiledHeader>
      <PrecompiledHeader Condition="'$(Configuration)|$(Platform)'=='Release|x64'">
      </PrecompiledHeader>
    </ClCompile>
    <ClCompile Include="..\third_party\pcre-7.4\pcre_try_flipped.c">
      <PrecompiledHeader Condition="'$(Configuration)|$(Platform)'=='Debug|Win32'">
      </PrecompiledHeader>
      <PrecompiledHeader Condition="'$(Configuration)|$(Platform)'=='Debug|x64'">
      </PrecompiledHeader>
      <PrecompiledHeader Condition="'$(Configuration)|$(Platform)'=='Release|Win32'">
      </PrecompiledHeader>
      <PrecompiledHeader Condition="'$(Configuration)|$(Platform)'=='Release|x64'">
      </PrecompiledHeader>
    </ClCompile>
    <ClCompile Include="..\third_party\pcre-7.4\pcre_ucp_searchfuncs.c">
      <PrecompiledHeader Condition="'$(Configuration)|$(Platform)'=='Debug|Win32'">
      </PrecompiledHeader>
      <PrecompiledHeader Condition="'$(Configuration)|$(Platform)'=='Debug|x64'">
      </PrecompiledHeader>
      <PrecompiledHeader Condition="'$(Configuration)|$(Platform)'=='Release|Win32'">
      </PrecompiledHeader>
      <PrecompiledHeader Condition="'$(Configuration)|$(Platform)'=='Release|x64'">
      </PrecompiledHeader>
    </ClCompile>
    <ClCompile Include="..\third_party\pcre-7.4\pcre_valid_utf8.c">
      <PrecompiledHeader Condition="'$(Configuration)|$(Platform)'=='Debug|Win32'">
      </PrecompiledHeader>
      <PrecompiledHeader Condition="'$(Configuration)|$(Platform)'=='Debug|x64'">
      </PrecompiledHeader>
      <PrecompiledHeader Condition="'$(Configuration)|$(Platform)'=='Release|Win32'">
      </PrecompiledHeader>
      <PrecompiledHeader Condition="'$(Configuration)|$(Platform)'=='Release|x64'">
      </PrecompiledHeader>
    </ClCompile>
    <ClCompile Include="..\third_party\pcre-7.4\pcre_version.c">
      <PrecompiledHeader Condition="'$(Configuration)|$(Platform)'=='Debug|Win32'">
      </PrecompiledHeader>
      <PrecompiledHeader Condition="'$(Configuration)|$(Platform)'=='Debug|x64'">
      </PrecompiledHeader>
      <PrecompiledHeader Condition="'$(Configuration)|$(Platform)'=='Release|Win32'">
      </PrecompiledHeader>
      <PrecompiledHeader Condition="'$(Configuration)|$(Platform)'=='Release|x64'">
      </PrecompiledHeader>
    </ClCompile>
    <ClCompile Include="..\third_party\pcre-7.4\pcre_xclass.c">
      <PrecompiledHeader Condition="'$(Configuration)|$(Platform)'=='Debug|Win32'">
      </PrecompiledHeader>
      <PrecompiledHeader Condition="'$(Configuration)|$(Platform)'=='Debug|x64'">
      </PrecompiledHeader>
      <PrecompiledHeader Condition="'$(Configuration)|$(Platform)'=='Release|Win32'">
      </PrecompiledHeader>
      <PrecompiledHeader Condition="'$(Configuration)|$(Platform)'=='Release|x64'">
      </PrecompiledHeader>
    </ClCompile>
    <ClCompile Include="..\third_party\pcre-7.4\pcreposix.c">
      <PrecompiledHeader Condition="'$(Configuration)|$(Platform)'=='Debug|Win32'">
      </PrecompiledHeader>
      <PrecompiledHeader Condition="'$(Configuration)|$(Platform)'=='Debug|x64'">
      </PrecompiledHeader>
      <PrecompiledHeader Condition="'$(Configuration)|$(Platform)'=='Release|Win32'">
      </PrecompiledHeader>
      <PrecompiledHeader Condition="'$(Configuration)|$(Platform)'=='Release|x64'">
      </PrecompiledHeader>
    </ClCompile>
    <ClCompile Include="..\client\connpool.cpp" />
    <ClCompile Include="..\client\dbclient.cpp" />
    <ClCompile Include="..\client\syncclusterconnection.cpp" />
    <ClCompile Include="..\db\btree.cpp" />
    <ClCompile Include="..\db\btreecursor.cpp" />
    <ClCompile Include="..\pch.cpp">
      <PrecompiledHeader Condition="'$(Configuration)|$(Platform)'=='Debug|Win32'">Create</PrecompiledHeader>
      <PrecompiledHeader Condition="'$(Configuration)|$(Platform)'=='Debug|x64'">Create</PrecompiledHeader>
      <PrecompiledHeader Condition="'$(Configuration)|$(Platform)'=='Release|Win32'">Create</PrecompiledHeader>
      <PrecompiledHeader Condition="'$(Configuration)|$(Platform)'=='Release|x64'">Create</PrecompiledHeader>
    </ClCompile>
    <ClCompile Include="..\db\client.cpp" />
    <ClCompile Include="..\db\clientcursor.cpp" />
    <ClCompile Include="..\db\cloner.cpp" />
    <ClCompile Include="..\db\commands.cpp" />
    <ClCompile Include="..\db\common.cpp" />
    <ClCompile Include="..\db\cursor.cpp" />
    <ClCompile Include="..\db\database.cpp" />
    <ClCompile Include="..\db\dbcommands.cpp" />
    <ClCompile Include="..\db\dbeval.cpp" />
    <ClCompile Include="..\db\dbhelpers.cpp" />
    <ClCompile Include="..\db\dbwebserver.cpp" />
    <ClCompile Include="..\db\extsort.cpp" />
    <ClCompile Include="..\db\index.cpp" />
    <ClCompile Include="..\db\indexkey.cpp" />
    <ClCompile Include="..\db\instance.cpp" />
    <ClCompile Include="..\db\introspect.cpp" />
    <ClCompile Include="..\db\jsobj.cpp" />
    <ClCompile Include="..\db\json.cpp" />
    <ClCompile Include="..\db\lasterror.cpp" />
    <ClCompile Include="..\db\matcher.cpp" />
    <ClCompile Include="..\scripting\bench.cpp" />
    <ClCompile Include="..\s\chunk.cpp" />
    <ClCompile Include="..\s\config.cpp" />
    <ClCompile Include="..\s\d_chunk_manager.cpp" />
    <ClCompile Include="..\s\d_migrate.cpp" />
    <ClCompile Include="..\s\d_split.cpp" />
    <ClCompile Include="..\s\d_state.cpp" />
    <ClCompile Include="..\s\d_writeback.cpp" />
    <ClCompile Include="..\s\grid.cpp" />
    <ClCompile Include="..\s\shard.cpp" />
    <ClCompile Include="..\s\shardconnection.cpp" />
    <ClCompile Include="..\s\shardkey.cpp" />
    <ClCompile Include="..\third_party\snappy\snappy-sinksource.cc">
      <PrecompiledHeader Condition="'$(Configuration)|$(Platform)'=='Debug|x64'">NotUsing</PrecompiledHeader>
      <PrecompiledHeader Condition="'$(Configuration)|$(Platform)'=='Debug|Win32'">NotUsing</PrecompiledHeader>
      <PrecompiledHeader Condition="'$(Configuration)|$(Platform)'=='Release|Win32'">NotUsing</PrecompiledHeader>
      <PrecompiledHeader Condition="'$(Configuration)|$(Platform)'=='Release|x64'">NotUsing</PrecompiledHeader>
    </ClCompile>
    <ClCompile Include="..\third_party\snappy\snappy.cc">
      <PrecompiledHeader Condition="'$(Configuration)|$(Platform)'=='Debug|x64'">NotUsing</PrecompiledHeader>
      <PrecompiledHeader Condition="'$(Configuration)|$(Platform)'=='Debug|Win32'">NotUsing</PrecompiledHeader>
      <PrecompiledHeader Condition="'$(Configuration)|$(Platform)'=='Release|Win32'">NotUsing</PrecompiledHeader>
      <PrecompiledHeader Condition="'$(Configuration)|$(Platform)'=='Release|x64'">NotUsing</PrecompiledHeader>
    </ClCompile>
    <ClCompile Include="..\util\alignedbuilder.cpp">
      <PrecompiledHeader Condition="'$(Configuration)|$(Platform)'=='Debug|Win32'">NotUsing</PrecompiledHeader>
    </ClCompile>
    <ClCompile Include="..\util\compress.cpp">
      <PrecompiledHeader Condition="'$(Configuration)|$(Platform)'=='Debug|x64'">NotUsing</PrecompiledHeader>
      <PrecompiledHeader Condition="'$(Configuration)|$(Platform)'=='Debug|Win32'">NotUsing</PrecompiledHeader>
      <PrecompiledHeader Condition="'$(Configuration)|$(Platform)'=='Release|Win32'">NotUsing</PrecompiledHeader>
      <PrecompiledHeader Condition="'$(Configuration)|$(Platform)'=='Release|x64'">NotUsing</PrecompiledHeader>
    </ClCompile>
    <ClCompile Include="..\util\concurrency\spin_lock.cpp">
      <PrecompiledHeader Condition="'$(Configuration)|$(Platform)'=='Debug|x64'">NotUsing</PrecompiledHeader>
    </ClCompile>
    <ClCompile Include="..\util\concurrency\synchronization.cpp" />
    <ClCompile Include="..\util\concurrency\task.cpp" />
    <ClCompile Include="..\util\concurrency\thread_pool.cpp" />
    <ClCompile Include="..\util\concurrency\vars.cpp" />
    <ClCompile Include="..\util\file_allocator.cpp" />
    <ClCompile Include="..\util\log.cpp" />
    <ClCompile Include="..\util\logfile.cpp" />
    <ClCompile Include="..\util\mmap_win.cpp" />
    <ClCompile Include="..\db\namespace.cpp" />
    <ClCompile Include="..\db\nonce.cpp" />
    <ClCompile Include="..\db\pdfile.cpp" />
    <ClCompile Include="..\db\queryoptimizer.cpp" />
    <ClCompile Include="..\util\processinfo.cpp" />
    <ClCompile Include="..\db\repl.cpp" />
    <ClCompile Include="..\db\security.cpp" />
    <ClCompile Include="..\db\security_commands.cpp" />
    <ClCompile Include="..\db\tests.cpp" />
    <ClCompile Include="..\db\cmdline.cpp" />
    <ClCompile Include="..\db\dbmessage.cpp" />
    <ClCompile Include="..\db\matcher_covered.cpp" />
    <ClCompile Include="..\db\oplog.cpp" />
    <ClCompile Include="..\db\queryutil.cpp" />
    <ClCompile Include="..\db\repl_block.cpp" />
    <ClCompile Include="..\util\assert_util.cpp" />
    <ClCompile Include="..\util\background.cpp" />
    <ClCompile Include="..\util\base64.cpp" />
    <ClCompile Include="..\util\md5.c">
      <PrecompiledHeader Condition="'$(Configuration)|$(Platform)'=='Debug|Win32'">
      </PrecompiledHeader>
      <PrecompiledHeader Condition="'$(Configuration)|$(Platform)'=='Debug|x64'">
      </PrecompiledHeader>
      <PrecompiledHeader Condition="'$(Configuration)|$(Platform)'=='Release|Win32'">
      </PrecompiledHeader>
      <PrecompiledHeader Condition="'$(Configuration)|$(Platform)'=='Release|x64'">
      </PrecompiledHeader>
      <PrecompiledHeaderFile Condition="'$(Configuration)|$(Platform)'=='Release|Win32'">
      </PrecompiledHeaderFile>
      <PrecompiledHeaderFile Condition="'$(Configuration)|$(Platform)'=='Release|x64'">
      </PrecompiledHeaderFile>
    </ClCompile>
    <ClCompile Include="..\util\md5main.cpp" />
    <ClCompile Include="..\util\net\message.cpp" />
    <ClCompile Include="..\util\net\listen.cpp" />
    <ClCompile Include="..\util\net\message_server_port.cpp" />
    <ClCompile Include="..\util\net\message_port.cpp" />
    <ClCompile Include="..\util\net\miniwebserver.cpp" />
    <ClCompile Include="..\util\mmap.cpp" />
    <ClCompile Include="..\util\processinfo_win32.cpp" />
    <ClCompile Include="..\util\ramlog.cpp" />
    <ClCompile Include="..\util\net\sock.cpp" />
    <ClCompile Include="..\util\stringutils.cpp" />
    <ClCompile Include="..\util\text.cpp" />
    <ClCompile Include="..\util\util.cpp" />
    <ClCompile Include="..\s\d_logic.cpp" />
    <ClCompile Include="..\scripting\engine.cpp" />
    <ClCompile Include="..\scripting\engine_spidermonkey.cpp" />
    <ClCompile Include="..\shell\mongo_vstudio.cpp">
      <PrecompiledHeader Condition="'$(Configuration)|$(Platform)'=='Debug|Win32'">
      </PrecompiledHeader>
      <PrecompiledHeader Condition="'$(Configuration)|$(Platform)'=='Debug|x64'">NotUsing</PrecompiledHeader>
      <PrecompiledHeader Condition="'$(Configuration)|$(Platform)'=='Release|Win32'">
      </PrecompiledHeader>
      <PrecompiledHeader Condition="'$(Configuration)|$(Platform)'=='Release|x64'">
      </PrecompiledHeader>
    </ClCompile>
    <ClCompile Include="..\scripting\utils.cpp" />
    <ClCompile Include="..\util\version.cpp" />
    <ClCompile Include="basictests.cpp" />
    <ClCompile Include="btreetests.cpp" />
    <ClCompile Include="clienttests.cpp" />
    <ClCompile Include="cursortests.cpp" />
    <ClCompile Include="dbtests.cpp" />
    <ClCompile Include="directclienttests.cpp" />
    <ClCompile Include="framework.cpp" />
    <ClCompile Include="jsobjtests.cpp" />
    <ClCompile Include="jsontests.cpp" />
    <ClCompile Include="jstests.cpp" />
    <ClCompile Include="matchertests.cpp" />
    <ClCompile Include="mmaptests.cpp" />
    <ClCompile Include="namespacetests.cpp" />
    <ClCompile Include="pdfiletests.cpp" />
    <ClCompile Include="perftests.cpp" />
    <ClCompile Include="queryoptimizertests.cpp" />
    <ClCompile Include="querytests.cpp" />
    <ClCompile Include="repltests.cpp" />
    <ClCompile Include="socktests.cpp" />
    <ClCompile Include="spin_lock_test.cpp" />
    <ClCompile Include="threadedtests.cpp">
      <DisableSpecificWarnings Condition="'$(Configuration)|$(Platform)'=='Debug|Win32'">4180;%(DisableSpecificWarnings)</DisableSpecificWarnings>
      <DisableSpecificWarnings Condition="'$(Configuration)|$(Platform)'=='Debug|x64'">4180;%(DisableSpecificWarnings)</DisableSpecificWarnings>
    </ClCompile>
    <ClCompile Include="updatetests.cpp" />
    <ClCompile Include="..\db\stats\counters.cpp" />
    <ClCompile Include="..\db\stats\snapshots.cpp" />
    <ClCompile Include="..\db\stats\top.cpp" />
    <ClCompile Include="..\db\repl\health.cpp" />
    <ClCompile Include="..\db\repl\replset_commands.cpp" />
    <ClCompile Include="..\db\repl\rs_config.cpp" />
  </ItemGroup>
  <ItemGroup>
    <None Include="..\SConstruct" />
    <None Include="btreetests.inl" />
  </ItemGroup>
  <ItemGroup>
    <Library Include="..\..\js\js32d.lib">
      <FileType>Document</FileType>
      <ExcludedFromBuild Condition="'$(Configuration)|$(Platform)'=='Debug|x64'">true</ExcludedFromBuild>
      <ExcludedFromBuild Condition="'$(Configuration)|$(Platform)'=='Release|x64'">true</ExcludedFromBuild>
      <ExcludedFromBuild Condition="'$(Configuration)|$(Platform)'=='Release|Win32'">true</ExcludedFromBuild>
    </Library>
    <Library Include="..\..\js\js32r.lib">
      <FileType>Document</FileType>
      <ExcludedFromBuild Condition="'$(Configuration)|$(Platform)'=='Debug|Win32'">true</ExcludedFromBuild>
      <ExcludedFromBuild Condition="'$(Configuration)|$(Platform)'=='Debug|x64'">true</ExcludedFromBuild>
      <ExcludedFromBuild Condition="'$(Configuration)|$(Platform)'=='Release|x64'">true</ExcludedFromBuild>
    </Library>
    <Library Include="..\..\js\js64d.lib">
      <FileType>Document</FileType>
      <ExcludedFromBuild Condition="'$(Configuration)|$(Platform)'=='Debug|Win32'">true</ExcludedFromBuild>
      <ExcludedFromBuild Condition="'$(Configuration)|$(Platform)'=='Release|x64'">true</ExcludedFromBuild>
      <ExcludedFromBuild Condition="'$(Configuration)|$(Platform)'=='Release|Win32'">true</ExcludedFromBuild>
    </Library>
    <Library Include="..\..\js\js64r.lib">
      <FileType>Document</FileType>
      <ExcludedFromBuild Condition="'$(Configuration)|$(Platform)'=='Debug|Win32'">true</ExcludedFromBuild>
      <ExcludedFromBuild Condition="'$(Configuration)|$(Platform)'=='Debug|x64'">true</ExcludedFromBuild>
      <ExcludedFromBuild Condition="'$(Configuration)|$(Platform)'=='Release|Win32'">true</ExcludedFromBuild>
    </Library>
  </ItemGroup>
  <Import Project="$(VCTargetsPath)\Microsoft.Cpp.targets" />
  <ImportGroup Label="ExtensionTargets">
  </ImportGroup>
>>>>>>> b969ac49
</Project><|MERGE_RESOLUTION|>--- conflicted
+++ resolved
@@ -1,1555 +1,776 @@
-<<<<<<< HEAD
 ﻿<?xml version="1.0" encoding="utf-8"?>
 <Project DefaultTargets="Build" ToolsVersion="4.0" xmlns="http://schemas.microsoft.com/developer/msbuild/2003">
-  <ItemGroup Label="ProjectConfigurations">
-    <ProjectConfiguration Include="Debug|Win32">
-      <Configuration>Debug</Configuration>
-      <Platform>Win32</Platform>
-    </ProjectConfiguration>
-    <ProjectConfiguration Include="Debug|x64">
-      <Configuration>Debug</Configuration>
-      <Platform>x64</Platform>
-    </ProjectConfiguration>
-    <ProjectConfiguration Include="Release|Win32">
-      <Configuration>Release</Configuration>
-      <Platform>Win32</Platform>
-    </ProjectConfiguration>
-    <ProjectConfiguration Include="Release|x64">
-      <Configuration>Release</Configuration>
-      <Platform>x64</Platform>
-    </ProjectConfiguration>
-  </ItemGroup>
-  <PropertyGroup Label="Globals">
-    <ProjectGuid>{215B2D68-0A70-4D10-8E75-B33010C62A91}</ProjectGuid>
-    <RootNamespace>dbtests</RootNamespace>
-    <Keyword>Win32Proj</Keyword>
-  </PropertyGroup>
-  <Import Project="$(VCTargetsPath)\Microsoft.Cpp.Default.props" />
-  <PropertyGroup Condition="'$(Configuration)|$(Platform)'=='Release|Win32'" Label="Configuration">
-    <ConfigurationType>Application</ConfigurationType>
-    <CharacterSet>Unicode</CharacterSet>
-    <WholeProgramOptimization>true</WholeProgramOptimization>
-  </PropertyGroup>
-  <PropertyGroup Condition="'$(Configuration)|$(Platform)'=='Release|x64'" Label="Configuration">
-    <ConfigurationType>Application</ConfigurationType>
-    <CharacterSet>Unicode</CharacterSet>
-    <WholeProgramOptimization>true</WholeProgramOptimization>
-  </PropertyGroup>
-  <PropertyGroup Condition="'$(Configuration)|$(Platform)'=='Debug|Win32'" Label="Configuration">
-    <ConfigurationType>Application</ConfigurationType>
-    <UseOfMfc>false</UseOfMfc>
-    <UseOfAtl>false</UseOfAtl>
-    <CharacterSet>Unicode</CharacterSet>
-  </PropertyGroup>
-  <PropertyGroup Condition="'$(Configuration)|$(Platform)'=='Debug|x64'" Label="Configuration">
-    <ConfigurationType>Application</ConfigurationType>
-    <UseOfMfc>false</UseOfMfc>
-    <UseOfAtl>false</UseOfAtl>
-    <CharacterSet>Unicode</CharacterSet>
-  </PropertyGroup>
-  <Import Project="$(VCTargetsPath)\Microsoft.Cpp.props" />
-  <ImportGroup Label="ExtensionSettings">
-  </ImportGroup>
-  <ImportGroup Condition="'$(Configuration)|$(Platform)'=='Release|Win32'" Label="PropertySheets">
-    <Import Project="$(UserRootDir)\Microsoft.Cpp.$(Platform).user.props" Condition="exists('$(UserRootDir)\Microsoft.Cpp.$(Platform).user.props')" Label="LocalAppDataPlatform" />
-  </ImportGroup>
-  <ImportGroup Condition="'$(Configuration)|$(Platform)'=='Release|x64'" Label="PropertySheets">
-    <Import Project="$(UserRootDir)\Microsoft.Cpp.$(Platform).user.props" Condition="exists('$(UserRootDir)\Microsoft.Cpp.$(Platform).user.props')" Label="LocalAppDataPlatform" />
-  </ImportGroup>
-  <ImportGroup Condition="'$(Configuration)|$(Platform)'=='Debug|Win32'" Label="PropertySheets">
-    <Import Project="$(UserRootDir)\Microsoft.Cpp.$(Platform).user.props" Condition="exists('$(UserRootDir)\Microsoft.Cpp.$(Platform).user.props')" Label="LocalAppDataPlatform" />
-  </ImportGroup>
-  <ImportGroup Condition="'$(Configuration)|$(Platform)'=='Debug|x64'" Label="PropertySheets">
-    <Import Project="$(UserRootDir)\Microsoft.Cpp.$(Platform).user.props" Condition="exists('$(UserRootDir)\Microsoft.Cpp.$(Platform).user.props')" Label="LocalAppDataPlatform" />
-  </ImportGroup>
-  <PropertyGroup Label="UserMacros" />
-  <PropertyGroup>
-    <_ProjectFileVersion>10.0.30319.1</_ProjectFileVersion>
-    <OutDir Condition="'$(Configuration)|$(Platform)'=='Debug|Win32'">$(SolutionDir)$(Configuration)\</OutDir>
-    <OutDir Condition="'$(Configuration)|$(Platform)'=='Debug|x64'">$(SolutionDir)$(Configuration)\</OutDir>
-    <IntDir Condition="'$(Configuration)|$(Platform)'=='Debug|Win32'">$(Configuration)\</IntDir>
-    <IntDir Condition="'$(Configuration)|$(Platform)'=='Debug|x64'">$(Configuration)\</IntDir>
-    <LinkIncremental Condition="'$(Configuration)|$(Platform)'=='Debug|Win32'">false</LinkIncremental>
-    <LinkIncremental Condition="'$(Configuration)|$(Platform)'=='Debug|x64'">true</LinkIncremental>
-    <OutDir Condition="'$(Configuration)|$(Platform)'=='Release|Win32'">$(SolutionDir)$(Configuration)\</OutDir>
-    <OutDir Condition="'$(Configuration)|$(Platform)'=='Release|x64'">$(SolutionDir)$(Configuration)\</OutDir>
-    <IntDir Condition="'$(Configuration)|$(Platform)'=='Release|Win32'">$(Configuration)\</IntDir>
-    <IntDir Condition="'$(Configuration)|$(Platform)'=='Release|x64'">$(Configuration)\</IntDir>
-    <LinkIncremental Condition="'$(Configuration)|$(Platform)'=='Release|Win32'">false</LinkIncremental>
-    <LinkIncremental Condition="'$(Configuration)|$(Platform)'=='Release|x64'">false</LinkIncremental>
-    <CodeAnalysisRuleSet Condition="'$(Configuration)|$(Platform)'=='Debug|Win32'">AllRules.ruleset</CodeAnalysisRuleSet>
-    <CodeAnalysisRuleSet Condition="'$(Configuration)|$(Platform)'=='Debug|x64'">AllRules.ruleset</CodeAnalysisRuleSet>
-    <CodeAnalysisRules Condition="'$(Configuration)|$(Platform)'=='Debug|Win32'" />
-    <CodeAnalysisRules Condition="'$(Configuration)|$(Platform)'=='Debug|x64'" />
-    <CodeAnalysisRuleAssemblies Condition="'$(Configuration)|$(Platform)'=='Debug|Win32'" />
-    <CodeAnalysisRuleAssemblies Condition="'$(Configuration)|$(Platform)'=='Debug|x64'" />
-    <CodeAnalysisRuleSet Condition="'$(Configuration)|$(Platform)'=='Release|Win32'">AllRules.ruleset</CodeAnalysisRuleSet>
-    <CodeAnalysisRuleSet Condition="'$(Configuration)|$(Platform)'=='Release|x64'">AllRules.ruleset</CodeAnalysisRuleSet>
-    <CodeAnalysisRules Condition="'$(Configuration)|$(Platform)'=='Release|Win32'" />
-    <CodeAnalysisRules Condition="'$(Configuration)|$(Platform)'=='Release|x64'" />
-    <CodeAnalysisRuleAssemblies Condition="'$(Configuration)|$(Platform)'=='Release|Win32'" />
-    <CodeAnalysisRuleAssemblies Condition="'$(Configuration)|$(Platform)'=='Release|x64'" />
-    <IncludePath Condition="'$(Configuration)|$(Platform)'=='Debug|Win32'">..;$(IncludePath)</IncludePath>
-    <IncludePath Condition="'$(Configuration)|$(Platform)'=='Release|Win32'">..;$(IncludePath)</IncludePath>
-    <IncludePath Condition="'$(Configuration)|$(Platform)'=='Release|x64'">..;$(IncludePath)</IncludePath>
-    <IncludePath Condition="'$(Configuration)|$(Platform)'=='Debug|x64'">..;$(IncludePath)</IncludePath>
-  </PropertyGroup>
-  <ItemDefinitionGroup Condition="'$(Configuration)|$(Platform)'=='Debug|Win32'">
-    <ClCompile>
-      <Optimization>Disabled</Optimization>
-      <AdditionalIncludeDirectories>..\..\js\src;..\pcre-7.4;C:\boost;\boost;%(AdditionalIncludeDirectories)</AdditionalIncludeDirectories>
-      <PreprocessorDefinitions>_UNICODE;UNICODE;SUPPORT_UCP;SUPPORT_UTF8;MONGO_EXPOSE_MACROS;OLDJS;STATIC_JS_API;XP_WIN;_DEBUG;_CONSOLE;_CRT_SECURE_NO_WARNINGS;HAVE_CONFIG_H;PCRE_STATIC;%(PreprocessorDefinitions)</PreprocessorDefinitions>
-      <MinimalRebuild>No</MinimalRebuild>
-      <BasicRuntimeChecks>EnableFastChecks</BasicRuntimeChecks>
-      <RuntimeLibrary>MultiThreadedDebugDLL</RuntimeLibrary>
-      <PrecompiledHeader>Use</PrecompiledHeader>
-      <PrecompiledHeaderFile>pch.h</PrecompiledHeaderFile>
-      <WarningLevel>Level3</WarningLevel>
-      <DebugInformationFormat>ProgramDatabase</DebugInformationFormat>
-      <DisableSpecificWarnings>4355;4800;%(DisableSpecificWarnings)</DisableSpecificWarnings>
-      <MultiProcessorCompilation>true</MultiProcessorCompilation>
-    </ClCompile>
-    <Link>
-      <AdditionalDependencies>ws2_32.lib;Psapi.lib;%(AdditionalDependencies)</AdditionalDependencies>
-      <AdditionalLibraryDirectories>c:\boost\lib\vs2010_32;\boost\lib\vs2010_32;\boost\lib</AdditionalLibraryDirectories>
-      <IgnoreAllDefaultLibraries>false</IgnoreAllDefaultLibraries>
-      <IgnoreSpecificDefaultLibraries>%(IgnoreSpecificDefaultLibraries)</IgnoreSpecificDefaultLibraries>
-      <GenerateDebugInformation>true</GenerateDebugInformation>
-      <SubSystem>Console</SubSystem>
-      <TargetMachine>MachineX86</TargetMachine>
-      <Profile>true</Profile>
-    </Link>
-  </ItemDefinitionGroup>
-  <ItemDefinitionGroup Condition="'$(Configuration)|$(Platform)'=='Debug|x64'">
-    <ClCompile>
-      <Optimization>Disabled</Optimization>
-      <AdditionalIncludeDirectories>..\..\js\src;..\pcre-7.4;C:\boost;\boost;%(AdditionalIncludeDirectories)</AdditionalIncludeDirectories>
-      <PreprocessorDefinitions>_DURABLE;_UNICODE;UNICODE;SUPPORT_UCP;SUPPORT_UTF8;MONGO_EXPOSE_MACROS;OLDJS;STATIC_JS_API;XP_WIN;_DEBUG;_CONSOLE;_CRT_SECURE_NO_WARNINGS;HAVE_CONFIG_H;PCRE_STATIC;%(PreprocessorDefinitions)</PreprocessorDefinitions>
-      <BasicRuntimeChecks>EnableFastChecks</BasicRuntimeChecks>
-      <RuntimeLibrary>MultiThreadedDebugDLL</RuntimeLibrary>
-      <PrecompiledHeader>Use</PrecompiledHeader>
-      <PrecompiledHeaderFile>pch.h</PrecompiledHeaderFile>
-      <WarningLevel>Level3</WarningLevel>
-      <DebugInformationFormat>ProgramDatabase</DebugInformationFormat>
-      <DisableSpecificWarnings>4355;4800;4267;4244;%(DisableSpecificWarnings)</DisableSpecificWarnings>
-      <MinimalRebuild>No</MinimalRebuild>
-      <MultiProcessorCompilation>true</MultiProcessorCompilation>
-    </ClCompile>
-    <Link>
-      <AdditionalDependencies>ws2_32.lib;Psapi.lib;%(AdditionalDependencies)</AdditionalDependencies>
-      <AdditionalLibraryDirectories>c:\boost\lib\vs2010_64;\boost\lib\vs2010_64;\boost\lib</AdditionalLibraryDirectories>
-      <IgnoreAllDefaultLibraries>false</IgnoreAllDefaultLibraries>
-      <IgnoreSpecificDefaultLibraries>%(IgnoreSpecificDefaultLibraries)</IgnoreSpecificDefaultLibraries>
-      <GenerateDebugInformation>true</GenerateDebugInformation>
-      <SubSystem>Console</SubSystem>
-    </Link>
-  </ItemDefinitionGroup>
-  <ItemDefinitionGroup Condition="'$(Configuration)|$(Platform)'=='Release|Win32'">
-    <ClCompile>
-      <Optimization>MaxSpeed</Optimization>
-      <IntrinsicFunctions>true</IntrinsicFunctions>
-      <AdditionalIncludeDirectories>..\..\js\src;..\pcre-7.4;C:\boost;\boost;%(AdditionalIncludeDirectories)</AdditionalIncludeDirectories>
-      <PreprocessorDefinitions>_UNICODE;UNICODE;SUPPORT_UCP;SUPPORT_UTF8;MONGO_EXPOSE_MACROS;OLDJS;STATIC_JS_API;XP_WIN;NDEBUG;_CONSOLE;_CRT_SECURE_NO_WARNINGS;HAVE_CONFIG_H;PCRE_STATIC;%(PreprocessorDefinitions)</PreprocessorDefinitions>
-      <RuntimeLibrary>MultiThreaded</RuntimeLibrary>
-      <FunctionLevelLinking>true</FunctionLevelLinking>
-      <PrecompiledHeader>Use</PrecompiledHeader>
-      <PrecompiledHeaderFile>pch.h</PrecompiledHeaderFile>
-      <WarningLevel>Level3</WarningLevel>
-      <DebugInformationFormat>ProgramDatabase</DebugInformationFormat>
-      <DisableSpecificWarnings>4355;4800;%(DisableSpecificWarnings)</DisableSpecificWarnings>
-      <MinimalRebuild>No</MinimalRebuild>
-      <MultiProcessorCompilation>true</MultiProcessorCompilation>
-    </ClCompile>
-    <Link>
-      <AdditionalDependencies>ws2_32.lib;psapi.lib;%(AdditionalDependencies)</AdditionalDependencies>
-      <AdditionalLibraryDirectories>c:\boost\lib\vs2010_32;\boost\lib\vs2010_32;\boost\lib</AdditionalLibraryDirectories>
-      <GenerateDebugInformation>true</GenerateDebugInformation>
-      <SubSystem>Console</SubSystem>
-      <OptimizeReferences>true</OptimizeReferences>
-      <EnableCOMDATFolding>true</EnableCOMDATFolding>
-      <TargetMachine>MachineX86</TargetMachine>
-    </Link>
-  </ItemDefinitionGroup>
-  <ItemDefinitionGroup Condition="'$(Configuration)|$(Platform)'=='Release|x64'">
-    <ClCompile>
-      <Optimization>MaxSpeed</Optimization>
-      <IntrinsicFunctions>true</IntrinsicFunctions>
-      <AdditionalIncludeDirectories>..\..\js\src;..\pcre-7.4;C:\boost;\boost;%(AdditionalIncludeDirectories)</AdditionalIncludeDirectories>
-      <PreprocessorDefinitions>_UNICODE;UNICODE;SUPPORT_UCP;SUPPORT_UTF8;MONGO_EXPOSE_MACROS;OLDJS;STATIC_JS_API;XP_WIN;NDEBUG;_CONSOLE;_CRT_SECURE_NO_WARNINGS;HAVE_CONFIG_H;PCRE_STATIC;%(PreprocessorDefinitions)</PreprocessorDefinitions>
-      <RuntimeLibrary>MultiThreaded</RuntimeLibrary>
-      <FunctionLevelLinking>true</FunctionLevelLinking>
-      <PrecompiledHeader>Use</PrecompiledHeader>
-      <PrecompiledHeaderFile>pch.h</PrecompiledHeaderFile>
-      <WarningLevel>Level3</WarningLevel>
-      <DebugInformationFormat>ProgramDatabase</DebugInformationFormat>
-      <DisableSpecificWarnings>4355;4800;4267;4244;%(DisableSpecificWarnings)</DisableSpecificWarnings>
-      <MinimalRebuild>No</MinimalRebuild>
-      <MultiProcessorCompilation>true</MultiProcessorCompilation>
-      <WholeProgramOptimization>false</WholeProgramOptimization>
-    </ClCompile>
-    <Link>
-      <AdditionalDependencies>ws2_32.lib;psapi.lib;%(AdditionalDependencies)</AdditionalDependencies>
-      <AdditionalLibraryDirectories>c:\boost\lib\vs2010_64;\boost\lib\vs2010_64;\boost\lib</AdditionalLibraryDirectories>
-      <GenerateDebugInformation>true</GenerateDebugInformation>
-      <SubSystem>Console</SubSystem>
-      <OptimizeReferences>true</OptimizeReferences>
-      <EnableCOMDATFolding>true</EnableCOMDATFolding>
-    </Link>
-  </ItemDefinitionGroup>
-  <ItemGroup>
-    <ClInclude Include="..\..\boostw\boost_1_34_1\boost\config\auto_link.hpp" />
-    <ClInclude Include="..\bson\bson-inl.h" />
-    <ClInclude Include="..\bson\bson.h" />
-    <ClInclude Include="..\bson\bsonelement.h" />
-    <ClInclude Include="..\bson\bsonmisc.h" />
-    <ClInclude Include="..\bson\bsonobj.h" />
-    <ClInclude Include="..\bson\bsonobjbuilder.h" />
-    <ClInclude Include="..\bson\bsonobjiterator.h" />
-    <ClInclude Include="..\bson\bsontypes.h" />
-    <ClInclude Include="..\bson\bson_db.h" />
-    <ClInclude Include="..\bson\inline_decls.h" />
-    <ClInclude Include="..\bson\oid.h" />
-    <ClInclude Include="..\bson\ordering.h" />
-    <ClInclude Include="..\bson\stringdata.h" />
-    <ClInclude Include="..\db\dur.h" />
-    <ClInclude Include="..\db\durop.h" />
-    <ClInclude Include="..\db\dur_journal.h" />
-    <ClInclude Include="..\db\jsobjmanipulator.h" />
-    <ClInclude Include="..\db\mongommf.h" />
-    <ClInclude Include="..\db\mongomutex.h" />
-    <ClInclude Include="..\db\ops\delete.h" />
-    <ClInclude Include="..\db\ops\query.h" />
-    <ClInclude Include="..\db\ops\update.h" />
-    <ClInclude Include="..\pcre-7.4\pcrecpp.h" />
-    <ClInclude Include="..\server.h" />
-    <ClInclude Include="..\targetver.h" />
-    <ClInclude Include="..\..\boostw\boost_1_34_1\boost\version.hpp" />
-    <ClInclude Include="..\pcre-7.4\config.h" />
-    <ClInclude Include="..\pcre-7.4\pcre.h" />
-    <ClInclude Include="..\client\connpool.h" />
-    <ClInclude Include="..\client\dbclient.h" />
-    <ClInclude Include="..\client\model.h" />
-    <ClInclude Include="..\db\btree.h" />
-    <ClInclude Include="..\db\clientcursor.h" />
-    <ClInclude Include="..\db\cmdline.h" />
-    <ClInclude Include="..\db\commands.h" />
-    <ClInclude Include="..\db\concurrency.h" />
-    <ClInclude Include="..\db\curop.h" />
-    <ClInclude Include="..\db\cursor.h" />
-    <ClInclude Include="..\db\database.h" />
-    <ClInclude Include="..\db\db.h" />
-    <ClInclude Include="..\db\dbhelpers.h" />
-    <ClInclude Include="..\db\dbinfo.h" />
-    <ClInclude Include="..\db\dbmessage.h" />
-    <ClInclude Include="..\db\diskloc.h" />
-    <ClInclude Include="..\db\extsort.h" />
-    <ClInclude Include="..\db\introspect.h" />
-    <ClInclude Include="..\db\jsobj.h" />
-    <ClInclude Include="..\db\json.h" />
-    <ClInclude Include="..\db\matcher.h" />
-    <ClInclude Include="..\grid\message.h" />
-    <ClInclude Include="..\db\minilex.h" />
-    <ClInclude Include="..\db\namespace.h" />
-    <ClInclude Include="..\pch.h" />
-    <ClInclude Include="..\db\pdfile.h" />
-    <ClInclude Include="..\grid\protocol.h" />
-    <ClInclude Include="..\db\query.h" />
-    <ClInclude Include="..\db\queryoptimizer.h" />
-    <ClInclude Include="..\db\repl.h" />
-    <ClInclude Include="..\db\replset.h" />
-    <ClInclude Include="..\db\resource.h" />
-    <ClInclude Include="..\db\scanandorder.h" />
-    <ClInclude Include="..\db\security.h" />
-    <ClInclude Include="..\third_party\snappy\config.h" />
-    <ClInclude Include="..\third_party\snappy\snappy-c.h" />
-    <ClInclude Include="..\third_party\snappy\snappy-internal.h" />
-    <ClInclude Include="..\third_party\snappy\snappy-sinksource.h" />
-    <ClInclude Include="..\third_party\snappy\snappy-stubs-internal.h" />
-    <ClInclude Include="..\third_party\snappy\snappy-stubs-public.h" />
-    <ClInclude Include="..\third_party\snappy\snappy.h" />
-    <ClInclude Include="..\util\builder.h" />
-    <ClInclude Include="..\util\checksum.h" />
-    <ClInclude Include="..\util\compress.h" />
-    <ClInclude Include="..\util\concurrency\list.h" />
-    <ClInclude Include="..\util\concurrency\task.h" />
-    <ClInclude Include="..\util\concurrency\value.h" />
-    <ClInclude Include="..\util\file.h" />
-    <ClInclude Include="..\util\goodies.h" />
-    <ClInclude Include="..\util\hashtab.h" />
-    <ClInclude Include="..\db\lasterror.h" />
-    <ClInclude Include="..\util\log.h" />
-    <ClInclude Include="..\util\logfile.h" />
-    <ClInclude Include="..\util\lruishmap.h" />
-    <ClInclude Include="..\util\md5.h" />
-    <ClInclude Include="..\util\md5.hpp" />
-    <ClInclude Include="..\util\miniwebserver.h" />
-    <ClInclude Include="..\util\mmap.h" />
-    <ClInclude Include="..\util\mongoutils\hash.h" />
-    <ClInclude Include="..\util\sock.h" />
-    <ClInclude Include="..\util\unittest.h" />
-  </ItemGroup>
-  <ItemGroup>
-    <ClCompile Include="..\bson\oid.cpp" />
-    <ClCompile Include="..\client\dbclientcursor.cpp" />
-    <ClCompile Include="..\client\dbclient_rs.cpp" />
-    <ClCompile Include="..\client\distlock.cpp" />
-    <ClCompile Include="..\client\gridfs.cpp" />
-    <ClCompile Include="..\client\model.cpp" />
-    <ClCompile Include="..\client\parallel.cpp" />
-    <ClCompile Include="..\db\btreebuilder.cpp" />
-    <ClCompile Include="..\db\cap.cpp" />
-    <ClCompile Include="..\db\commands\isself.cpp" />
-    <ClCompile Include="..\db\compact.cpp" />
-    <ClCompile Include="..\db\dbcommands_admin.cpp" />
-    <ClCompile Include="..\db\dbcommands_generic.cpp" />
-    <ClCompile Include="..\db\dur.cpp" />
-    <ClCompile Include="..\db\durop.cpp" />
-    <ClCompile Include="..\db\dur_commitjob.cpp" />
-    <ClCompile Include="..\db\dur_journal.cpp" />
-    <ClCompile Include="..\db\dur_preplogbuffer.cpp" />
-    <ClCompile Include="..\db\dur_recover.cpp" />
-    <ClCompile Include="..\db\dur_writetodatafiles.cpp" />
-    <ClCompile Include="..\db\geo\2d.cpp" />
-    <ClCompile Include="..\db\geo\haystack.cpp" />
-    <ClCompile Include="..\db\key.cpp" />
-    <ClCompile Include="..\db\mongommf.cpp" />
-    <ClCompile Include="..\db\ops\delete.cpp" />
-    <ClCompile Include="..\db\ops\query.cpp" />
-    <ClCompile Include="..\db\ops\update.cpp" />
-    <ClCompile Include="..\db\projection.cpp" />
-    <ClCompile Include="..\db\queryoptimizercursor.cpp" />
-    <ClCompile Include="..\db\querypattern.cpp">
-      <PrecompiledHeader Condition="'$(Configuration)|$(Platform)'=='Debug|x64'">NotUsing</PrecompiledHeader>
-      <PrecompiledHeader Condition="'$(Configuration)|$(Platform)'=='Release|x64'">NotUsing</PrecompiledHeader>
-      <PrecompiledHeader Condition="'$(Configuration)|$(Platform)'=='Debug|Win32'">NotUsing</PrecompiledHeader>
-      <PrecompiledHeader Condition="'$(Configuration)|$(Platform)'=='Release|Win32'">NotUsing</PrecompiledHeader>
-    </ClCompile>
-    <ClCompile Include="..\db\record.cpp" />
-    <ClCompile Include="..\db\repl\consensus.cpp" />
-    <ClCompile Include="..\db\repl\heartbeat.cpp" />
-    <ClCompile Include="..\db\repl\manager.cpp" />
-    <ClCompile Include="..\db\repl\rs.cpp" />
-    <ClCompile Include="..\db\repl\rs_initialsync.cpp" />
-    <ClCompile Include="..\db\repl\rs_initiate.cpp" />
-    <ClCompile Include="..\db\repl\rs_rollback.cpp" />
-    <ClCompile Include="..\db\repl\rs_sync.cpp" />
-    <ClCompile Include="..\db\restapi.cpp" />
-    <ClCompile Include="..\db\scanandorder.cpp" />
-    <ClCompile Include="..\db\security_common.cpp" />
-    <ClCompile Include="..\pcre-7.4\pcrecpp.cc">
-      <PrecompiledHeader Condition="'$(Configuration)|$(Platform)'=='Debug|Win32'">
-      </PrecompiledHeader>
-      <PrecompiledHeader Condition="'$(Configuration)|$(Platform)'=='Debug|x64'">
-      </PrecompiledHeader>
-      <PrecompiledHeader Condition="'$(Configuration)|$(Platform)'=='Release|Win32'">
-      </PrecompiledHeader>
-      <PrecompiledHeader Condition="'$(Configuration)|$(Platform)'=='Release|x64'">
-      </PrecompiledHeader>
-    </ClCompile>
-    <ClCompile Include="..\pcre-7.4\pcre_chartables.c">
-      <PrecompiledHeader Condition="'$(Configuration)|$(Platform)'=='Debug|Win32'">
-      </PrecompiledHeader>
-      <PrecompiledHeader Condition="'$(Configuration)|$(Platform)'=='Debug|x64'">
-      </PrecompiledHeader>
-      <PrecompiledHeader Condition="'$(Configuration)|$(Platform)'=='Release|Win32'">
-      </PrecompiledHeader>
-      <PrecompiledHeader Condition="'$(Configuration)|$(Platform)'=='Release|x64'">
-      </PrecompiledHeader>
-    </ClCompile>
-    <ClCompile Include="..\pcre-7.4\pcre_compile.c">
-      <PrecompiledHeader Condition="'$(Configuration)|$(Platform)'=='Debug|Win32'">
-      </PrecompiledHeader>
-      <PrecompiledHeader Condition="'$(Configuration)|$(Platform)'=='Debug|x64'">
-      </PrecompiledHeader>
-      <PrecompiledHeader Condition="'$(Configuration)|$(Platform)'=='Release|Win32'">
-      </PrecompiledHeader>
-      <PrecompiledHeader Condition="'$(Configuration)|$(Platform)'=='Release|x64'">
-      </PrecompiledHeader>
-    </ClCompile>
-    <ClCompile Include="..\pcre-7.4\pcre_config.c">
-      <PrecompiledHeader Condition="'$(Configuration)|$(Platform)'=='Debug|Win32'">
-      </PrecompiledHeader>
-      <PrecompiledHeader Condition="'$(Configuration)|$(Platform)'=='Debug|x64'">
-      </PrecompiledHeader>
-      <PrecompiledHeader Condition="'$(Configuration)|$(Platform)'=='Release|Win32'">
-      </PrecompiledHeader>
-      <PrecompiledHeader Condition="'$(Configuration)|$(Platform)'=='Release|x64'">
-      </PrecompiledHeader>
-    </ClCompile>
-    <ClCompile Include="..\pcre-7.4\pcre_dfa_exec.c">
-      <PrecompiledHeader Condition="'$(Configuration)|$(Platform)'=='Debug|Win32'">
-      </PrecompiledHeader>
-      <PrecompiledHeader Condition="'$(Configuration)|$(Platform)'=='Debug|x64'">
-      </PrecompiledHeader>
-      <PrecompiledHeader Condition="'$(Configuration)|$(Platform)'=='Release|Win32'">
-      </PrecompiledHeader>
-      <PrecompiledHeader Condition="'$(Configuration)|$(Platform)'=='Release|x64'">
-      </PrecompiledHeader>
-    </ClCompile>
-    <ClCompile Include="..\pcre-7.4\pcre_exec.c">
-      <PrecompiledHeader Condition="'$(Configuration)|$(Platform)'=='Debug|Win32'">
-      </PrecompiledHeader>
-      <PrecompiledHeader Condition="'$(Configuration)|$(Platform)'=='Debug|x64'">
-      </PrecompiledHeader>
-      <PrecompiledHeader Condition="'$(Configuration)|$(Platform)'=='Release|Win32'">
-      </PrecompiledHeader>
-      <PrecompiledHeader Condition="'$(Configuration)|$(Platform)'=='Release|x64'">
-      </PrecompiledHeader>
-    </ClCompile>
-    <ClCompile Include="..\pcre-7.4\pcre_fullinfo.c">
-      <PrecompiledHeader Condition="'$(Configuration)|$(Platform)'=='Debug|Win32'">
-      </PrecompiledHeader>
-      <PrecompiledHeader Condition="'$(Configuration)|$(Platform)'=='Debug|x64'">
-      </PrecompiledHeader>
-      <PrecompiledHeader Condition="'$(Configuration)|$(Platform)'=='Release|Win32'">
-      </PrecompiledHeader>
-      <PrecompiledHeader Condition="'$(Configuration)|$(Platform)'=='Release|x64'">
-      </PrecompiledHeader>
-    </ClCompile>
-    <ClCompile Include="..\pcre-7.4\pcre_get.c">
-      <PrecompiledHeader Condition="'$(Configuration)|$(Platform)'=='Debug|Win32'">
-      </PrecompiledHeader>
-      <PrecompiledHeader Condition="'$(Configuration)|$(Platform)'=='Debug|x64'">
-      </PrecompiledHeader>
-      <PrecompiledHeader Condition="'$(Configuration)|$(Platform)'=='Release|Win32'">
-      </PrecompiledHeader>
-      <PrecompiledHeader Condition="'$(Configuration)|$(Platform)'=='Release|x64'">
-      </PrecompiledHeader>
-    </ClCompile>
-    <ClCompile Include="..\pcre-7.4\pcre_globals.c">
-      <PrecompiledHeader Condition="'$(Configuration)|$(Platform)'=='Debug|Win32'">
-      </PrecompiledHeader>
-      <PrecompiledHeader Condition="'$(Configuration)|$(Platform)'=='Debug|x64'">
-      </PrecompiledHeader>
-      <PrecompiledHeader Condition="'$(Configuration)|$(Platform)'=='Release|Win32'">
-      </PrecompiledHeader>
-      <PrecompiledHeader Condition="'$(Configuration)|$(Platform)'=='Release|x64'">
-      </PrecompiledHeader>
-    </ClCompile>
-    <ClCompile Include="..\pcre-7.4\pcre_info.c">
-      <PrecompiledHeader Condition="'$(Configuration)|$(Platform)'=='Debug|Win32'">
-      </PrecompiledHeader>
-      <PrecompiledHeader Condition="'$(Configuration)|$(Platform)'=='Debug|x64'">
-      </PrecompiledHeader>
-      <PrecompiledHeader Condition="'$(Configuration)|$(Platform)'=='Release|Win32'">
-      </PrecompiledHeader>
-      <PrecompiledHeader Condition="'$(Configuration)|$(Platform)'=='Release|x64'">
-      </PrecompiledHeader>
-    </ClCompile>
-    <ClCompile Include="..\pcre-7.4\pcre_maketables.c">
-      <PrecompiledHeader Condition="'$(Configuration)|$(Platform)'=='Debug|Win32'">
-      </PrecompiledHeader>
-      <PrecompiledHeader Condition="'$(Configuration)|$(Platform)'=='Debug|x64'">
-      </PrecompiledHeader>
-      <PrecompiledHeader Condition="'$(Configuration)|$(Platform)'=='Release|Win32'">
-      </PrecompiledHeader>
-      <PrecompiledHeader Condition="'$(Configuration)|$(Platform)'=='Release|x64'">
-      </PrecompiledHeader>
-    </ClCompile>
-    <ClCompile Include="..\pcre-7.4\pcre_newline.c">
-      <PrecompiledHeader Condition="'$(Configuration)|$(Platform)'=='Debug|Win32'">
-      </PrecompiledHeader>
-      <PrecompiledHeader Condition="'$(Configuration)|$(Platform)'=='Debug|x64'">
-      </PrecompiledHeader>
-      <PrecompiledHeader Condition="'$(Configuration)|$(Platform)'=='Release|Win32'">
-      </PrecompiledHeader>
-      <PrecompiledHeader Condition="'$(Configuration)|$(Platform)'=='Release|x64'">
-      </PrecompiledHeader>
-    </ClCompile>
-    <ClCompile Include="..\pcre-7.4\pcre_ord2utf8.c">
-      <PrecompiledHeader Condition="'$(Configuration)|$(Platform)'=='Debug|Win32'">
-      </PrecompiledHeader>
-      <PrecompiledHeader Condition="'$(Configuration)|$(Platform)'=='Debug|x64'">
-      </PrecompiledHeader>
-      <PrecompiledHeader Condition="'$(Configuration)|$(Platform)'=='Release|Win32'">
-      </PrecompiledHeader>
-      <PrecompiledHeader Condition="'$(Configuration)|$(Platform)'=='Release|x64'">
-      </PrecompiledHeader>
-    </ClCompile>
-    <ClCompile Include="..\pcre-7.4\pcre_refcount.c">
-      <PrecompiledHeader Condition="'$(Configuration)|$(Platform)'=='Debug|Win32'">
-      </PrecompiledHeader>
-      <PrecompiledHeader Condition="'$(Configuration)|$(Platform)'=='Debug|x64'">
-      </PrecompiledHeader>
-      <PrecompiledHeader Condition="'$(Configuration)|$(Platform)'=='Release|Win32'">
-      </PrecompiledHeader>
-      <PrecompiledHeader Condition="'$(Configuration)|$(Platform)'=='Release|x64'">
-      </PrecompiledHeader>
-    </ClCompile>
-    <ClCompile Include="..\pcre-7.4\pcre_scanner.cc">
-      <PrecompiledHeader Condition="'$(Configuration)|$(Platform)'=='Debug|Win32'">
-      </PrecompiledHeader>
-      <PrecompiledHeader Condition="'$(Configuration)|$(Platform)'=='Debug|x64'">
-      </PrecompiledHeader>
-      <PrecompiledHeader Condition="'$(Configuration)|$(Platform)'=='Release|Win32'">
-      </PrecompiledHeader>
-      <PrecompiledHeader Condition="'$(Configuration)|$(Platform)'=='Release|x64'">
-      </PrecompiledHeader>
-    </ClCompile>
-    <ClCompile Include="..\pcre-7.4\pcre_stringpiece.cc">
-      <PrecompiledHeader Condition="'$(Configuration)|$(Platform)'=='Debug|Win32'">
-      </PrecompiledHeader>
-      <PrecompiledHeader Condition="'$(Configuration)|$(Platform)'=='Debug|x64'">
-      </PrecompiledHeader>
-      <PrecompiledHeader Condition="'$(Configuration)|$(Platform)'=='Release|Win32'">
-      </PrecompiledHeader>
-      <PrecompiledHeader Condition="'$(Configuration)|$(Platform)'=='Release|x64'">
-      </PrecompiledHeader>
-    </ClCompile>
-    <ClCompile Include="..\pcre-7.4\pcre_study.c">
-      <PrecompiledHeader Condition="'$(Configuration)|$(Platform)'=='Debug|Win32'">
-      </PrecompiledHeader>
-      <PrecompiledHeader Condition="'$(Configuration)|$(Platform)'=='Debug|x64'">
-      </PrecompiledHeader>
-      <PrecompiledHeader Condition="'$(Configuration)|$(Platform)'=='Release|Win32'">
-      </PrecompiledHeader>
-      <PrecompiledHeader Condition="'$(Configuration)|$(Platform)'=='Release|x64'">
-      </PrecompiledHeader>
-    </ClCompile>
-    <ClCompile Include="..\pcre-7.4\pcre_tables.c">
-      <PrecompiledHeader Condition="'$(Configuration)|$(Platform)'=='Debug|Win32'">
-      </PrecompiledHeader>
-      <PrecompiledHeader Condition="'$(Configuration)|$(Platform)'=='Debug|x64'">
-      </PrecompiledHeader>
-      <PrecompiledHeader Condition="'$(Configuration)|$(Platform)'=='Release|Win32'">
-      </PrecompiledHeader>
-      <PrecompiledHeader Condition="'$(Configuration)|$(Platform)'=='Release|x64'">
-      </PrecompiledHeader>
-    </ClCompile>
-    <ClCompile Include="..\pcre-7.4\pcre_try_flipped.c">
-      <PrecompiledHeader Condition="'$(Configuration)|$(Platform)'=='Debug|Win32'">
-      </PrecompiledHeader>
-      <PrecompiledHeader Condition="'$(Configuration)|$(Platform)'=='Debug|x64'">
-      </PrecompiledHeader>
-      <PrecompiledHeader Condition="'$(Configuration)|$(Platform)'=='Release|Win32'">
-      </PrecompiledHeader>
-      <PrecompiledHeader Condition="'$(Configuration)|$(Platform)'=='Release|x64'">
-      </PrecompiledHeader>
-    </ClCompile>
-    <ClCompile Include="..\pcre-7.4\pcre_ucp_searchfuncs.c">
-      <PrecompiledHeader Condition="'$(Configuration)|$(Platform)'=='Debug|Win32'">
-      </PrecompiledHeader>
-      <PrecompiledHeader Condition="'$(Configuration)|$(Platform)'=='Debug|x64'">
-      </PrecompiledHeader>
-      <PrecompiledHeader Condition="'$(Configuration)|$(Platform)'=='Release|Win32'">
-      </PrecompiledHeader>
-      <PrecompiledHeader Condition="'$(Configuration)|$(Platform)'=='Release|x64'">
-      </PrecompiledHeader>
-    </ClCompile>
-    <ClCompile Include="..\pcre-7.4\pcre_valid_utf8.c">
-      <PrecompiledHeader Condition="'$(Configuration)|$(Platform)'=='Debug|Win32'">
-      </PrecompiledHeader>
-      <PrecompiledHeader Condition="'$(Configuration)|$(Platform)'=='Debug|x64'">
-      </PrecompiledHeader>
-      <PrecompiledHeader Condition="'$(Configuration)|$(Platform)'=='Release|Win32'">
-      </PrecompiledHeader>
-      <PrecompiledHeader Condition="'$(Configuration)|$(Platform)'=='Release|x64'">
-      </PrecompiledHeader>
-    </ClCompile>
-    <ClCompile Include="..\pcre-7.4\pcre_version.c">
-      <PrecompiledHeader Condition="'$(Configuration)|$(Platform)'=='Debug|Win32'">
-      </PrecompiledHeader>
-      <PrecompiledHeader Condition="'$(Configuration)|$(Platform)'=='Debug|x64'">
-      </PrecompiledHeader>
-      <PrecompiledHeader Condition="'$(Configuration)|$(Platform)'=='Release|Win32'">
-      </PrecompiledHeader>
-      <PrecompiledHeader Condition="'$(Configuration)|$(Platform)'=='Release|x64'">
-      </PrecompiledHeader>
-    </ClCompile>
-    <ClCompile Include="..\pcre-7.4\pcre_xclass.c">
-      <PrecompiledHeader Condition="'$(Configuration)|$(Platform)'=='Debug|Win32'">
-      </PrecompiledHeader>
-      <PrecompiledHeader Condition="'$(Configuration)|$(Platform)'=='Debug|x64'">
-      </PrecompiledHeader>
-      <PrecompiledHeader Condition="'$(Configuration)|$(Platform)'=='Release|Win32'">
-      </PrecompiledHeader>
-      <PrecompiledHeader Condition="'$(Configuration)|$(Platform)'=='Release|x64'">
-      </PrecompiledHeader>
-    </ClCompile>
-    <ClCompile Include="..\pcre-7.4\pcreposix.c">
-      <PrecompiledHeader Condition="'$(Configuration)|$(Platform)'=='Debug|Win32'">
-      </PrecompiledHeader>
-      <PrecompiledHeader Condition="'$(Configuration)|$(Platform)'=='Debug|x64'">
-      </PrecompiledHeader>
-      <PrecompiledHeader Condition="'$(Configuration)|$(Platform)'=='Release|Win32'">
-      </PrecompiledHeader>
-      <PrecompiledHeader Condition="'$(Configuration)|$(Platform)'=='Release|x64'">
-      </PrecompiledHeader>
-    </ClCompile>
-    <ClCompile Include="..\client\connpool.cpp" />
-    <ClCompile Include="..\client\dbclient.cpp" />
-    <ClCompile Include="..\client\syncclusterconnection.cpp" />
-    <ClCompile Include="..\db\btree.cpp" />
-    <ClCompile Include="..\db\btreecursor.cpp" />
-    <ClCompile Include="..\pch.cpp">
-      <PrecompiledHeader Condition="'$(Configuration)|$(Platform)'=='Debug|Win32'">Create</PrecompiledHeader>
-      <PrecompiledHeader Condition="'$(Configuration)|$(Platform)'=='Debug|x64'">Create</PrecompiledHeader>
-      <PrecompiledHeader Condition="'$(Configuration)|$(Platform)'=='Release|Win32'">Create</PrecompiledHeader>
-      <PrecompiledHeader Condition="'$(Configuration)|$(Platform)'=='Release|x64'">Create</PrecompiledHeader>
-    </ClCompile>
-    <ClCompile Include="..\db\client.cpp" />
-    <ClCompile Include="..\db\clientcursor.cpp" />
-    <ClCompile Include="..\db\cloner.cpp" />
-    <ClCompile Include="..\db\commands.cpp" />
-    <ClCompile Include="..\db\common.cpp" />
-    <ClCompile Include="..\db\cursor.cpp" />
-    <ClCompile Include="..\db\database.cpp" />
-    <ClCompile Include="..\db\dbcommands.cpp" />
-    <ClCompile Include="..\db\dbeval.cpp" />
-    <ClCompile Include="..\db\dbhelpers.cpp" />
-    <ClCompile Include="..\db\dbwebserver.cpp" />
-    <ClCompile Include="..\db\extsort.cpp" />
-    <ClCompile Include="..\db\index.cpp" />
-    <ClCompile Include="..\db\indexkey.cpp" />
-    <ClCompile Include="..\db\instance.cpp" />
-    <ClCompile Include="..\db\introspect.cpp" />
-    <ClCompile Include="..\db\jsobj.cpp" />
-    <ClCompile Include="..\db\json.cpp" />
-    <ClCompile Include="..\db\lasterror.cpp" />
-    <ClCompile Include="..\db\matcher.cpp" />
-    <ClCompile Include="..\scripting\bench.cpp" />
-    <ClCompile Include="..\s\chunk.cpp" />
-    <ClCompile Include="..\s\config.cpp" />
-    <ClCompile Include="..\s\d_chunk_manager.cpp" />
-    <ClCompile Include="..\s\d_migrate.cpp" />
-    <ClCompile Include="..\s\d_split.cpp" />
-    <ClCompile Include="..\s\d_state.cpp" />
-    <ClCompile Include="..\s\d_writeback.cpp" />
-    <ClCompile Include="..\s\grid.cpp" />
-    <ClCompile Include="..\s\shard.cpp" />
-    <ClCompile Include="..\s\shardconnection.cpp" />
-    <ClCompile Include="..\s\shardkey.cpp" />
-    <ClCompile Include="..\third_party\snappy\snappy-sinksource.cc">
-      <PrecompiledHeader Condition="'$(Configuration)|$(Platform)'=='Debug|x64'">NotUsing</PrecompiledHeader>
-      <PrecompiledHeader Condition="'$(Configuration)|$(Platform)'=='Debug|Win32'">NotUsing</PrecompiledHeader>
-      <PrecompiledHeader Condition="'$(Configuration)|$(Platform)'=='Release|Win32'">NotUsing</PrecompiledHeader>
-      <PrecompiledHeader Condition="'$(Configuration)|$(Platform)'=='Release|x64'">NotUsing</PrecompiledHeader>
-    </ClCompile>
-    <ClCompile Include="..\third_party\snappy\snappy.cc">
-      <PrecompiledHeader Condition="'$(Configuration)|$(Platform)'=='Debug|x64'">NotUsing</PrecompiledHeader>
-      <PrecompiledHeader Condition="'$(Configuration)|$(Platform)'=='Debug|Win32'">NotUsing</PrecompiledHeader>
-      <PrecompiledHeader Condition="'$(Configuration)|$(Platform)'=='Release|Win32'">NotUsing</PrecompiledHeader>
-      <PrecompiledHeader Condition="'$(Configuration)|$(Platform)'=='Release|x64'">NotUsing</PrecompiledHeader>
-    </ClCompile>
-    <ClCompile Include="..\util\alignedbuilder.cpp">
-      <PrecompiledHeader Condition="'$(Configuration)|$(Platform)'=='Debug|Win32'">NotUsing</PrecompiledHeader>
-    </ClCompile>
-    <ClCompile Include="..\util\compress.cpp">
-      <PrecompiledHeader Condition="'$(Configuration)|$(Platform)'=='Debug|x64'">NotUsing</PrecompiledHeader>
-      <PrecompiledHeader Condition="'$(Configuration)|$(Platform)'=='Debug|Win32'">NotUsing</PrecompiledHeader>
-      <PrecompiledHeader Condition="'$(Configuration)|$(Platform)'=='Release|Win32'">NotUsing</PrecompiledHeader>
-      <PrecompiledHeader Condition="'$(Configuration)|$(Platform)'=='Release|x64'">NotUsing</PrecompiledHeader>
-    </ClCompile>
-    <ClCompile Include="..\util\concurrency\spin_lock.cpp">
-      <PrecompiledHeader Condition="'$(Configuration)|$(Platform)'=='Debug|x64'">NotUsing</PrecompiledHeader>
-    </ClCompile>
-    <ClCompile Include="..\util\concurrency\synchronization.cpp" />
-    <ClCompile Include="..\util\concurrency\task.cpp" />
-    <ClCompile Include="..\util\concurrency\thread_pool.cpp" />
-    <ClCompile Include="..\util\concurrency\vars.cpp" />
-    <ClCompile Include="..\util\file_allocator.cpp" />
-    <ClCompile Include="..\util\log.cpp" />
-    <ClCompile Include="..\util\logfile.cpp" />
-    <ClCompile Include="..\util\mmap_win.cpp" />
-    <ClCompile Include="..\db\namespace.cpp" />
-    <ClCompile Include="..\db\nonce.cpp" />
-    <ClCompile Include="..\db\pdfile.cpp" />
-    <ClCompile Include="..\db\queryoptimizer.cpp" />
-    <ClCompile Include="..\util\processinfo.cpp" />
-    <ClCompile Include="..\db\repl.cpp" />
-    <ClCompile Include="..\db\security.cpp" />
-    <ClCompile Include="..\db\security_commands.cpp" />
-    <ClCompile Include="..\db\tests.cpp" />
-    <ClCompile Include="..\db\cmdline.cpp" />
-    <ClCompile Include="..\db\dbmessage.cpp" />
-    <ClCompile Include="..\db\matcher_covered.cpp" />
-    <ClCompile Include="..\db\oplog.cpp" />
-    <ClCompile Include="..\db\queryutil.cpp" />
-    <ClCompile Include="..\db\repl_block.cpp" />
-    <ClCompile Include="..\util\assert_util.cpp" />
-    <ClCompile Include="..\util\background.cpp" />
-    <ClCompile Include="..\util\base64.cpp" />
-    <ClCompile Include="..\util\md5.c">
-      <PrecompiledHeader Condition="'$(Configuration)|$(Platform)'=='Debug|Win32'">
-      </PrecompiledHeader>
-      <PrecompiledHeader Condition="'$(Configuration)|$(Platform)'=='Debug|x64'">
-      </PrecompiledHeader>
-      <PrecompiledHeader Condition="'$(Configuration)|$(Platform)'=='Release|Win32'">
-      </PrecompiledHeader>
-      <PrecompiledHeader Condition="'$(Configuration)|$(Platform)'=='Release|x64'">
-      </PrecompiledHeader>
-      <PrecompiledHeaderFile Condition="'$(Configuration)|$(Platform)'=='Release|Win32'">
-      </PrecompiledHeaderFile>
-      <PrecompiledHeaderFile Condition="'$(Configuration)|$(Platform)'=='Release|x64'">
-      </PrecompiledHeaderFile>
-    </ClCompile>
-    <ClCompile Include="..\util\md5main.cpp" />
-    <ClCompile Include="..\util\net\message.cpp" />
-    <ClCompile Include="..\util\net\listen.cpp" />
-    <ClCompile Include="..\util\net\message_server_port.cpp" />
-    <ClCompile Include="..\util\net\message_port.cpp" />
-    <ClCompile Include="..\util\net\miniwebserver.cpp" />
-    <ClCompile Include="..\util\mmap.cpp" />
-    <ClCompile Include="..\util\processinfo_win32.cpp" />
-    <ClCompile Include="..\util\ramlog.cpp" />
-    <ClCompile Include="..\util\net\sock.cpp" />
-    <ClCompile Include="..\util\stringutils.cpp" />
-    <ClCompile Include="..\util\text.cpp" />
-    <ClCompile Include="..\util\util.cpp" />
-    <ClCompile Include="..\s\d_logic.cpp" />
-    <ClCompile Include="..\scripting\engine.cpp" />
-    <ClCompile Include="..\scripting\engine_spidermonkey.cpp" />
-    <ClCompile Include="..\shell\mongo_vstudio.cpp">
-      <PrecompiledHeader Condition="'$(Configuration)|$(Platform)'=='Debug|Win32'">
-      </PrecompiledHeader>
-      <PrecompiledHeader Condition="'$(Configuration)|$(Platform)'=='Debug|x64'">NotUsing</PrecompiledHeader>
-      <PrecompiledHeader Condition="'$(Configuration)|$(Platform)'=='Release|Win32'">
-      </PrecompiledHeader>
-      <PrecompiledHeader Condition="'$(Configuration)|$(Platform)'=='Release|x64'">
-      </PrecompiledHeader>
-    </ClCompile>
-    <ClCompile Include="..\scripting\utils.cpp" />
-    <ClCompile Include="..\util\version.cpp" />
-    <ClCompile Include="basictests.cpp" />
-    <ClCompile Include="btreetests.cpp" />
-    <ClCompile Include="clienttests.cpp" />
-    <ClCompile Include="cursortests.cpp" />
-    <ClCompile Include="dbtests.cpp" />
-    <ClCompile Include="directclienttests.cpp" />
-    <ClCompile Include="framework.cpp" />
-    <ClCompile Include="jsobjtests.cpp" />
-    <ClCompile Include="jsontests.cpp" />
-    <ClCompile Include="jstests.cpp" />
-    <ClCompile Include="matchertests.cpp" />
-    <ClCompile Include="mmaptests.cpp" />
-    <ClCompile Include="namespacetests.cpp" />
-    <ClCompile Include="pdfiletests.cpp" />
-    <ClCompile Include="perftests.cpp" />
-    <ClCompile Include="queryoptimizertests.cpp" />
-    <ClCompile Include="querytests.cpp" />
-    <ClCompile Include="repltests.cpp" />
-    <ClCompile Include="socktests.cpp" />
-    <ClCompile Include="spin_lock_test.cpp" />
-    <ClCompile Include="threadedtests.cpp">
-      <DisableSpecificWarnings Condition="'$(Configuration)|$(Platform)'=='Debug|Win32'">4180;%(DisableSpecificWarnings)</DisableSpecificWarnings>
-      <DisableSpecificWarnings Condition="'$(Configuration)|$(Platform)'=='Debug|x64'">4180;%(DisableSpecificWarnings)</DisableSpecificWarnings>
-    </ClCompile>
-    <ClCompile Include="updatetests.cpp" />
-    <ClCompile Include="..\db\stats\counters.cpp" />
-    <ClCompile Include="..\db\stats\snapshots.cpp" />
-    <ClCompile Include="..\db\stats\top.cpp" />
-    <ClCompile Include="..\db\repl\health.cpp" />
-    <ClCompile Include="..\db\repl\replset_commands.cpp" />
-    <ClCompile Include="..\db\repl\rs_config.cpp" />
-  </ItemGroup>
-  <ItemGroup>
-    <None Include="..\SConstruct" />
-    <None Include="btreetests.inl" />
-  </ItemGroup>
-  <ItemGroup>
-    <Library Include="..\..\js\js32d.lib">
-      <FileType>Document</FileType>
-      <ExcludedFromBuild Condition="'$(Configuration)|$(Platform)'=='Debug|x64'">true</ExcludedFromBuild>
-      <ExcludedFromBuild Condition="'$(Configuration)|$(Platform)'=='Release|x64'">true</ExcludedFromBuild>
-      <ExcludedFromBuild Condition="'$(Configuration)|$(Platform)'=='Release|Win32'">true</ExcludedFromBuild>
-    </Library>
-    <Library Include="..\..\js\js32r.lib">
-      <FileType>Document</FileType>
-      <ExcludedFromBuild Condition="'$(Configuration)|$(Platform)'=='Debug|Win32'">true</ExcludedFromBuild>
-      <ExcludedFromBuild Condition="'$(Configuration)|$(Platform)'=='Debug|x64'">true</ExcludedFromBuild>
-      <ExcludedFromBuild Condition="'$(Configuration)|$(Platform)'=='Release|x64'">true</ExcludedFromBuild>
-    </Library>
-    <Library Include="..\..\js\js64d.lib">
-      <FileType>Document</FileType>
-      <ExcludedFromBuild Condition="'$(Configuration)|$(Platform)'=='Debug|Win32'">true</ExcludedFromBuild>
-      <ExcludedFromBuild Condition="'$(Configuration)|$(Platform)'=='Release|x64'">true</ExcludedFromBuild>
-      <ExcludedFromBuild Condition="'$(Configuration)|$(Platform)'=='Release|Win32'">true</ExcludedFromBuild>
-    </Library>
-    <Library Include="..\..\js\js64r.lib">
-      <FileType>Document</FileType>
-      <ExcludedFromBuild Condition="'$(Configuration)|$(Platform)'=='Debug|Win32'">true</ExcludedFromBuild>
-      <ExcludedFromBuild Condition="'$(Configuration)|$(Platform)'=='Debug|x64'">true</ExcludedFromBuild>
-      <ExcludedFromBuild Condition="'$(Configuration)|$(Platform)'=='Release|Win32'">true</ExcludedFromBuild>
-    </Library>
-  </ItemGroup>
-  <Import Project="$(VCTargetsPath)\Microsoft.Cpp.targets" />
-  <ImportGroup Label="ExtensionTargets">
-  </ImportGroup>
-=======
-﻿<?xml version="1.0" encoding="utf-8"?>
-<Project DefaultTargets="Build" ToolsVersion="4.0" xmlns="http://schemas.microsoft.com/developer/msbuild/2003">
-  <ItemGroup Label="ProjectConfigurations">
-    <ProjectConfiguration Include="Debug|Win32">
-      <Configuration>Debug</Configuration>
-      <Platform>Win32</Platform>
-    </ProjectConfiguration>
-    <ProjectConfiguration Include="Debug|x64">
-      <Configuration>Debug</Configuration>
-      <Platform>x64</Platform>
-    </ProjectConfiguration>
-    <ProjectConfiguration Include="Release|Win32">
-      <Configuration>Release</Configuration>
-      <Platform>Win32</Platform>
-    </ProjectConfiguration>
-    <ProjectConfiguration Include="Release|x64">
-      <Configuration>Release</Configuration>
-      <Platform>x64</Platform>
-    </ProjectConfiguration>
-  </ItemGroup>
-  <PropertyGroup Label="Globals">
-    <ProjectGuid>{215B2D68-0A70-4D10-8E75-B33010C62A91}</ProjectGuid>
-    <RootNamespace>dbtests</RootNamespace>
-    <Keyword>Win32Proj</Keyword>
-  </PropertyGroup>
-  <Import Project="$(VCTargetsPath)\Microsoft.Cpp.Default.props" />
-  <PropertyGroup Condition="'$(Configuration)|$(Platform)'=='Release|Win32'" Label="Configuration">
-    <ConfigurationType>Application</ConfigurationType>
-    <CharacterSet>Unicode</CharacterSet>
-    <WholeProgramOptimization>true</WholeProgramOptimization>
-  </PropertyGroup>
-  <PropertyGroup Condition="'$(Configuration)|$(Platform)'=='Release|x64'" Label="Configuration">
-    <ConfigurationType>Application</ConfigurationType>
-    <CharacterSet>Unicode</CharacterSet>
-    <WholeProgramOptimization>true</WholeProgramOptimization>
-  </PropertyGroup>
-  <PropertyGroup Condition="'$(Configuration)|$(Platform)'=='Debug|Win32'" Label="Configuration">
-    <ConfigurationType>Application</ConfigurationType>
-    <UseOfMfc>false</UseOfMfc>
-    <UseOfAtl>false</UseOfAtl>
-    <CharacterSet>Unicode</CharacterSet>
-  </PropertyGroup>
-  <PropertyGroup Condition="'$(Configuration)|$(Platform)'=='Debug|x64'" Label="Configuration">
-    <ConfigurationType>Application</ConfigurationType>
-    <UseOfMfc>false</UseOfMfc>
-    <UseOfAtl>false</UseOfAtl>
-    <CharacterSet>Unicode</CharacterSet>
-  </PropertyGroup>
-  <Import Project="$(VCTargetsPath)\Microsoft.Cpp.props" />
-  <ImportGroup Label="ExtensionSettings">
-  </ImportGroup>
-  <ImportGroup Condition="'$(Configuration)|$(Platform)'=='Release|Win32'" Label="PropertySheets">
-    <Import Project="$(UserRootDir)\Microsoft.Cpp.$(Platform).user.props" Condition="exists('$(UserRootDir)\Microsoft.Cpp.$(Platform).user.props')" Label="LocalAppDataPlatform" />
-  </ImportGroup>
-  <ImportGroup Condition="'$(Configuration)|$(Platform)'=='Release|x64'" Label="PropertySheets">
-    <Import Project="$(UserRootDir)\Microsoft.Cpp.$(Platform).user.props" Condition="exists('$(UserRootDir)\Microsoft.Cpp.$(Platform).user.props')" Label="LocalAppDataPlatform" />
-  </ImportGroup>
-  <ImportGroup Condition="'$(Configuration)|$(Platform)'=='Debug|Win32'" Label="PropertySheets">
-    <Import Project="$(UserRootDir)\Microsoft.Cpp.$(Platform).user.props" Condition="exists('$(UserRootDir)\Microsoft.Cpp.$(Platform).user.props')" Label="LocalAppDataPlatform" />
-  </ImportGroup>
-  <ImportGroup Condition="'$(Configuration)|$(Platform)'=='Debug|x64'" Label="PropertySheets">
-    <Import Project="$(UserRootDir)\Microsoft.Cpp.$(Platform).user.props" Condition="exists('$(UserRootDir)\Microsoft.Cpp.$(Platform).user.props')" Label="LocalAppDataPlatform" />
-  </ImportGroup>
-  <PropertyGroup Label="UserMacros" />
-  <PropertyGroup>
-    <_ProjectFileVersion>10.0.30319.1</_ProjectFileVersion>
-    <OutDir Condition="'$(Configuration)|$(Platform)'=='Debug|Win32'">$(SolutionDir)$(Configuration)\</OutDir>
-    <OutDir Condition="'$(Configuration)|$(Platform)'=='Debug|x64'">$(SolutionDir)$(Configuration)\</OutDir>
-    <IntDir Condition="'$(Configuration)|$(Platform)'=='Debug|Win32'">$(Configuration)\</IntDir>
-    <IntDir Condition="'$(Configuration)|$(Platform)'=='Debug|x64'">$(Configuration)\</IntDir>
-    <LinkIncremental Condition="'$(Configuration)|$(Platform)'=='Debug|Win32'">false</LinkIncremental>
-    <LinkIncremental Condition="'$(Configuration)|$(Platform)'=='Debug|x64'">true</LinkIncremental>
-    <OutDir Condition="'$(Configuration)|$(Platform)'=='Release|Win32'">$(SolutionDir)$(Configuration)\</OutDir>
-    <OutDir Condition="'$(Configuration)|$(Platform)'=='Release|x64'">$(SolutionDir)$(Configuration)\</OutDir>
-    <IntDir Condition="'$(Configuration)|$(Platform)'=='Release|Win32'">$(Configuration)\</IntDir>
-    <IntDir Condition="'$(Configuration)|$(Platform)'=='Release|x64'">$(Configuration)\</IntDir>
-    <LinkIncremental Condition="'$(Configuration)|$(Platform)'=='Release|Win32'">false</LinkIncremental>
-    <LinkIncremental Condition="'$(Configuration)|$(Platform)'=='Release|x64'">false</LinkIncremental>
-    <CodeAnalysisRuleSet Condition="'$(Configuration)|$(Platform)'=='Debug|Win32'">AllRules.ruleset</CodeAnalysisRuleSet>
-    <CodeAnalysisRuleSet Condition="'$(Configuration)|$(Platform)'=='Debug|x64'">AllRules.ruleset</CodeAnalysisRuleSet>
-    <CodeAnalysisRules Condition="'$(Configuration)|$(Platform)'=='Debug|Win32'" />
-    <CodeAnalysisRules Condition="'$(Configuration)|$(Platform)'=='Debug|x64'" />
-    <CodeAnalysisRuleAssemblies Condition="'$(Configuration)|$(Platform)'=='Debug|Win32'" />
-    <CodeAnalysisRuleAssemblies Condition="'$(Configuration)|$(Platform)'=='Debug|x64'" />
-    <CodeAnalysisRuleSet Condition="'$(Configuration)|$(Platform)'=='Release|Win32'">AllRules.ruleset</CodeAnalysisRuleSet>
-    <CodeAnalysisRuleSet Condition="'$(Configuration)|$(Platform)'=='Release|x64'">AllRules.ruleset</CodeAnalysisRuleSet>
-    <CodeAnalysisRules Condition="'$(Configuration)|$(Platform)'=='Release|Win32'" />
-    <CodeAnalysisRules Condition="'$(Configuration)|$(Platform)'=='Release|x64'" />
-    <CodeAnalysisRuleAssemblies Condition="'$(Configuration)|$(Platform)'=='Release|Win32'" />
-    <CodeAnalysisRuleAssemblies Condition="'$(Configuration)|$(Platform)'=='Release|x64'" />
-    <IncludePath Condition="'$(Configuration)|$(Platform)'=='Debug|Win32'">..;$(IncludePath)</IncludePath>
-    <IncludePath Condition="'$(Configuration)|$(Platform)'=='Release|Win32'">..;$(IncludePath)</IncludePath>
-    <IncludePath Condition="'$(Configuration)|$(Platform)'=='Release|x64'">..;$(IncludePath)</IncludePath>
-    <IncludePath Condition="'$(Configuration)|$(Platform)'=='Debug|x64'">..;$(IncludePath)</IncludePath>
-  </PropertyGroup>
-  <ItemDefinitionGroup Condition="'$(Configuration)|$(Platform)'=='Debug|Win32'">
-    <ClCompile>
-      <Optimization>Disabled</Optimization>
-      <AdditionalIncludeDirectories>..\..\js\src;..\third_party\pcre-7.4;C:\boost;\boost;%(AdditionalIncludeDirectories)</AdditionalIncludeDirectories>
-      <PreprocessorDefinitions>_UNICODE;UNICODE;MONGO_EXPOSE_MACROS;OLDJS;STATIC_JS_API;XP_WIN;_DEBUG;_CONSOLE;_CRT_SECURE_NO_WARNINGS;HAVE_CONFIG_H;%(PreprocessorDefinitions)</PreprocessorDefinitions>
-      <MinimalRebuild>No</MinimalRebuild>
-      <BasicRuntimeChecks>EnableFastChecks</BasicRuntimeChecks>
-      <RuntimeLibrary>MultiThreadedDebugDLL</RuntimeLibrary>
-      <PrecompiledHeader>Use</PrecompiledHeader>
-      <PrecompiledHeaderFile>pch.h</PrecompiledHeaderFile>
-      <WarningLevel>Level3</WarningLevel>
-      <DebugInformationFormat>ProgramDatabase</DebugInformationFormat>
-      <DisableSpecificWarnings>4355;4800;%(DisableSpecificWarnings)</DisableSpecificWarnings>
-      <MultiProcessorCompilation>true</MultiProcessorCompilation>
-    </ClCompile>
-    <Link>
-      <AdditionalDependencies>ws2_32.lib;Psapi.lib;%(AdditionalDependencies)</AdditionalDependencies>
-      <AdditionalLibraryDirectories>c:\boost\lib\vs2010_32;\boost\lib\vs2010_32;\boost\lib</AdditionalLibraryDirectories>
-      <IgnoreAllDefaultLibraries>false</IgnoreAllDefaultLibraries>
-      <IgnoreSpecificDefaultLibraries>%(IgnoreSpecificDefaultLibraries)</IgnoreSpecificDefaultLibraries>
-      <GenerateDebugInformation>true</GenerateDebugInformation>
-      <SubSystem>Console</SubSystem>
-      <TargetMachine>MachineX86</TargetMachine>
-      <Profile>true</Profile>
-    </Link>
-  </ItemDefinitionGroup>
-  <ItemDefinitionGroup Condition="'$(Configuration)|$(Platform)'=='Debug|x64'">
-    <ClCompile>
-      <Optimization>Disabled</Optimization>
-      <AdditionalIncludeDirectories>..\..\js\src;..\third_party\pcre-7.4;C:\boost;\boost;%(AdditionalIncludeDirectories)</AdditionalIncludeDirectories>
-      <PreprocessorDefinitions>_DURABLE;_UNICODE;UNICODE;MONGO_EXPOSE_MACROS;OLDJS;STATIC_JS_API;XP_WIN;_DEBUG;_CONSOLE;_CRT_SECURE_NO_WARNINGS;HAVE_CONFIG_H;%(PreprocessorDefinitions)</PreprocessorDefinitions>
-      <BasicRuntimeChecks>EnableFastChecks</BasicRuntimeChecks>
-      <RuntimeLibrary>MultiThreadedDebugDLL</RuntimeLibrary>
-      <PrecompiledHeader>Use</PrecompiledHeader>
-      <PrecompiledHeaderFile>pch.h</PrecompiledHeaderFile>
-      <WarningLevel>Level3</WarningLevel>
-      <DebugInformationFormat>ProgramDatabase</DebugInformationFormat>
-      <DisableSpecificWarnings>4355;4800;4267;4244;%(DisableSpecificWarnings)</DisableSpecificWarnings>
-      <MinimalRebuild>No</MinimalRebuild>
-      <MultiProcessorCompilation>true</MultiProcessorCompilation>
-    </ClCompile>
-    <Link>
-      <AdditionalDependencies>ws2_32.lib;Psapi.lib;%(AdditionalDependencies)</AdditionalDependencies>
-      <AdditionalLibraryDirectories>c:\boost\lib\vs2010_64;\boost\lib\vs2010_64;\boost\lib</AdditionalLibraryDirectories>
-      <IgnoreAllDefaultLibraries>false</IgnoreAllDefaultLibraries>
-      <IgnoreSpecificDefaultLibraries>%(IgnoreSpecificDefaultLibraries)</IgnoreSpecificDefaultLibraries>
-      <GenerateDebugInformation>true</GenerateDebugInformation>
-      <SubSystem>Console</SubSystem>
-    </Link>
-  </ItemDefinitionGroup>
-  <ItemDefinitionGroup Condition="'$(Configuration)|$(Platform)'=='Release|Win32'">
-    <ClCompile>
-      <Optimization>MaxSpeed</Optimization>
-      <IntrinsicFunctions>true</IntrinsicFunctions>
-      <AdditionalIncludeDirectories>..\..\js\src;..\third_party\pcre-7.4;C:\boost;\boost;%(AdditionalIncludeDirectories)</AdditionalIncludeDirectories>
-      <PreprocessorDefinitions>_UNICODE;UNICODE;MONGO_EXPOSE_MACROS;OLDJS;STATIC_JS_API;XP_WIN;NDEBUG;_CONSOLE;_CRT_SECURE_NO_WARNINGS;HAVE_CONFIG_H;%(PreprocessorDefinitions)</PreprocessorDefinitions>
-      <RuntimeLibrary>MultiThreaded</RuntimeLibrary>
-      <FunctionLevelLinking>true</FunctionLevelLinking>
-      <PrecompiledHeader>Use</PrecompiledHeader>
-      <PrecompiledHeaderFile>pch.h</PrecompiledHeaderFile>
-      <WarningLevel>Level3</WarningLevel>
-      <DebugInformationFormat>ProgramDatabase</DebugInformationFormat>
-      <DisableSpecificWarnings>4355;4800;%(DisableSpecificWarnings)</DisableSpecificWarnings>
-      <MinimalRebuild>No</MinimalRebuild>
-      <MultiProcessorCompilation>true</MultiProcessorCompilation>
-    </ClCompile>
-    <Link>
-      <AdditionalDependencies>ws2_32.lib;psapi.lib;%(AdditionalDependencies)</AdditionalDependencies>
-      <AdditionalLibraryDirectories>c:\boost\lib\vs2010_32;\boost\lib\vs2010_32;\boost\lib</AdditionalLibraryDirectories>
-      <GenerateDebugInformation>true</GenerateDebugInformation>
-      <SubSystem>Console</SubSystem>
-      <OptimizeReferences>true</OptimizeReferences>
-      <EnableCOMDATFolding>true</EnableCOMDATFolding>
-      <TargetMachine>MachineX86</TargetMachine>
-    </Link>
-  </ItemDefinitionGroup>
-  <ItemDefinitionGroup Condition="'$(Configuration)|$(Platform)'=='Release|x64'">
-    <ClCompile>
-      <Optimization>MaxSpeed</Optimization>
-      <IntrinsicFunctions>true</IntrinsicFunctions>
-      <AdditionalIncludeDirectories>..\..\js\src;..\third_party\pcre-7.4;C:\boost;\boost;%(AdditionalIncludeDirectories)</AdditionalIncludeDirectories>
-      <PreprocessorDefinitions>_UNICODE;UNICODE;MONGO_EXPOSE_MACROS;OLDJS;STATIC_JS_API;XP_WIN;NDEBUG;_CONSOLE;_CRT_SECURE_NO_WARNINGS;HAVE_CONFIG_H;%(PreprocessorDefinitions)</PreprocessorDefinitions>
-      <RuntimeLibrary>MultiThreaded</RuntimeLibrary>
-      <FunctionLevelLinking>true</FunctionLevelLinking>
-      <PrecompiledHeader>Use</PrecompiledHeader>
-      <PrecompiledHeaderFile>pch.h</PrecompiledHeaderFile>
-      <WarningLevel>Level3</WarningLevel>
-      <DebugInformationFormat>ProgramDatabase</DebugInformationFormat>
-      <DisableSpecificWarnings>4355;4800;4267;4244;%(DisableSpecificWarnings)</DisableSpecificWarnings>
-      <MinimalRebuild>No</MinimalRebuild>
-      <MultiProcessorCompilation>true</MultiProcessorCompilation>
-    </ClCompile>
-    <Link>
-      <AdditionalDependencies>ws2_32.lib;psapi.lib;%(AdditionalDependencies)</AdditionalDependencies>
-      <AdditionalLibraryDirectories>c:\boost\lib\vs2010_64;\boost\lib\vs2010_64;\boost\lib</AdditionalLibraryDirectories>
-      <GenerateDebugInformation>true</GenerateDebugInformation>
-      <SubSystem>Console</SubSystem>
-      <OptimizeReferences>true</OptimizeReferences>
-      <EnableCOMDATFolding>true</EnableCOMDATFolding>
-    </Link>
-  </ItemDefinitionGroup>
-  <ItemGroup>
-    <ClInclude Include="..\..\boostw\boost_1_34_1\boost\config\auto_link.hpp" />
-    <ClInclude Include="..\bson\bson-inl.h" />
-    <ClInclude Include="..\bson\bson.h" />
-    <ClInclude Include="..\bson\bsonelement.h" />
-    <ClInclude Include="..\bson\bsonmisc.h" />
-    <ClInclude Include="..\bson\bsonobj.h" />
-    <ClInclude Include="..\bson\bsonobjbuilder.h" />
-    <ClInclude Include="..\bson\bsonobjiterator.h" />
-    <ClInclude Include="..\bson\bsontypes.h" />
-    <ClInclude Include="..\bson\bson_db.h" />
-    <ClInclude Include="..\bson\inline_decls.h" />
-    <ClInclude Include="..\bson\oid.h" />
-    <ClInclude Include="..\bson\ordering.h" />
-    <ClInclude Include="..\bson\stringdata.h" />
-    <ClInclude Include="..\db\dur.h" />
-    <ClInclude Include="..\db\durop.h" />
-    <ClInclude Include="..\db\dur_journal.h" />
-    <ClInclude Include="..\db\jsobjmanipulator.h" />
-    <ClInclude Include="..\db\mongommf.h" />
-    <ClInclude Include="..\db\mongomutex.h" />
-    <ClInclude Include="..\db\ops\delete.h" />
-    <ClInclude Include="..\db\ops\query.h" />
-    <ClInclude Include="..\db\ops\update.h" />
-    <ClInclude Include="..\third_party\pcre-7.4\pcrecpp.h" />
-    <ClInclude Include="..\server.h" />
-    <ClInclude Include="..\targetver.h" />
-    <ClInclude Include="..\..\boostw\boost_1_34_1\boost\version.hpp" />
-    <ClInclude Include="..\third_party\pcre-7.4\config.h" />
-    <ClInclude Include="..\third_party\pcre-7.4\pcre.h" />
-    <ClInclude Include="..\client\connpool.h" />
-    <ClInclude Include="..\client\dbclient.h" />
-    <ClInclude Include="..\client\model.h" />
-    <ClInclude Include="..\db\btree.h" />
-    <ClInclude Include="..\db\clientcursor.h" />
-    <ClInclude Include="..\db\cmdline.h" />
-    <ClInclude Include="..\db\commands.h" />
-    <ClInclude Include="..\db\concurrency.h" />
-    <ClInclude Include="..\db\curop.h" />
-    <ClInclude Include="..\db\cursor.h" />
-    <ClInclude Include="..\db\database.h" />
-    <ClInclude Include="..\db\db.h" />
-    <ClInclude Include="..\db\dbhelpers.h" />
-    <ClInclude Include="..\db\dbinfo.h" />
-    <ClInclude Include="..\db\dbmessage.h" />
-    <ClInclude Include="..\db\diskloc.h" />
-    <ClInclude Include="..\db\extsort.h" />
-    <ClInclude Include="..\db\introspect.h" />
-    <ClInclude Include="..\db\jsobj.h" />
-    <ClInclude Include="..\db\json.h" />
-    <ClInclude Include="..\db\matcher.h" />
-    <ClInclude Include="..\grid\message.h" />
-    <ClInclude Include="..\db\minilex.h" />
-    <ClInclude Include="..\db\namespace.h" />
-    <ClInclude Include="..\pch.h" />
-    <ClInclude Include="..\db\pdfile.h" />
-    <ClInclude Include="..\grid\protocol.h" />
-    <ClInclude Include="..\db\query.h" />
-    <ClInclude Include="..\db\queryoptimizer.h" />
-    <ClInclude Include="..\db\repl.h" />
-    <ClInclude Include="..\db\replset.h" />
-    <ClInclude Include="..\db\resource.h" />
-    <ClInclude Include="..\db\scanandorder.h" />
-    <ClInclude Include="..\db\security.h" />
-    <ClInclude Include="..\third_party\snappy\config.h" />
-    <ClInclude Include="..\third_party\snappy\snappy-c.h" />
-    <ClInclude Include="..\third_party\snappy\snappy-internal.h" />
-    <ClInclude Include="..\third_party\snappy\snappy-sinksource.h" />
-    <ClInclude Include="..\third_party\snappy\snappy-stubs-internal.h" />
-    <ClInclude Include="..\third_party\snappy\snappy-stubs-public.h" />
-    <ClInclude Include="..\third_party\snappy\snappy.h" />
-    <ClInclude Include="..\util\builder.h" />
-    <ClInclude Include="..\util\checksum.h" />
-    <ClInclude Include="..\util\compress.h" />
-    <ClInclude Include="..\util\concurrency\list.h" />
-    <ClInclude Include="..\util\concurrency\task.h" />
-    <ClInclude Include="..\util\concurrency\value.h" />
-    <ClInclude Include="..\util\file.h" />
-    <ClInclude Include="..\util\goodies.h" />
-    <ClInclude Include="..\util\hashtab.h" />
-    <ClInclude Include="..\db\lasterror.h" />
-    <ClInclude Include="..\util\log.h" />
-    <ClInclude Include="..\util\logfile.h" />
-    <ClInclude Include="..\util\lruishmap.h" />
-    <ClInclude Include="..\util\md5.h" />
-    <ClInclude Include="..\util\md5.hpp" />
-    <ClInclude Include="..\util\miniwebserver.h" />
-    <ClInclude Include="..\util\mmap.h" />
-    <ClInclude Include="..\util\mongoutils\hash.h" />
-    <ClInclude Include="..\util\sock.h" />
-    <ClInclude Include="..\util\unittest.h" />
-  </ItemGroup>
-  <ItemGroup>
-    <ClCompile Include="..\bson\oid.cpp" />
-    <ClCompile Include="..\client\dbclientcursor.cpp" />
-    <ClCompile Include="..\client\dbclient_rs.cpp" />
-    <ClCompile Include="..\client\distlock.cpp" />
-    <ClCompile Include="..\client\gridfs.cpp" />
-    <ClCompile Include="..\client\model.cpp" />
-    <ClCompile Include="..\client\parallel.cpp" />
-    <ClCompile Include="..\db\btreebuilder.cpp" />
-    <ClCompile Include="..\db\cap.cpp" />
-    <ClCompile Include="..\db\commands\isself.cpp" />
-    <ClCompile Include="..\db\compact.cpp" />
-    <ClCompile Include="..\db\dbcommands_admin.cpp" />
-    <ClCompile Include="..\db\dbcommands_generic.cpp" />
-    <ClCompile Include="..\db\dur.cpp" />
-    <ClCompile Include="..\db\durop.cpp" />
-    <ClCompile Include="..\db\dur_commitjob.cpp" />
-    <ClCompile Include="..\db\dur_journal.cpp" />
-    <ClCompile Include="..\db\dur_preplogbuffer.cpp" />
-    <ClCompile Include="..\db\dur_recover.cpp" />
-    <ClCompile Include="..\db\dur_writetodatafiles.cpp" />
-    <ClCompile Include="..\db\geo\2d.cpp" />
-    <ClCompile Include="..\db\geo\haystack.cpp" />
-    <ClCompile Include="..\db\key.cpp" />
-    <ClCompile Include="..\db\mongommf.cpp" />
-    <ClCompile Include="..\db\ops\delete.cpp" />
-    <ClCompile Include="..\db\ops\query.cpp" />
-    <ClCompile Include="..\db\ops\update.cpp" />
-    <ClCompile Include="..\db\projection.cpp" />
-    <ClCompile Include="..\db\queryoptimizercursor.cpp" />
-    <ClCompile Include="..\db\querypattern.cpp">
-      <PrecompiledHeader Condition="'$(Configuration)|$(Platform)'=='Debug|x64'">NotUsing</PrecompiledHeader>
-      <PrecompiledHeader Condition="'$(Configuration)|$(Platform)'=='Release|x64'">NotUsing</PrecompiledHeader>
-      <PrecompiledHeader Condition="'$(Configuration)|$(Platform)'=='Debug|Win32'">NotUsing</PrecompiledHeader>
-      <PrecompiledHeader Condition="'$(Configuration)|$(Platform)'=='Release|Win32'">NotUsing</PrecompiledHeader>
-    </ClCompile>
-    <ClCompile Include="..\db\record.cpp" />
-    <ClCompile Include="..\db\repl\consensus.cpp" />
-    <ClCompile Include="..\db\repl\heartbeat.cpp" />
-    <ClCompile Include="..\db\repl\manager.cpp" />
-    <ClCompile Include="..\db\repl\rs.cpp" />
-    <ClCompile Include="..\db\repl\rs_initialsync.cpp" />
-    <ClCompile Include="..\db\repl\rs_initiate.cpp" />
-    <ClCompile Include="..\db\repl\rs_rollback.cpp" />
-    <ClCompile Include="..\db\repl\rs_sync.cpp" />
-    <ClCompile Include="..\db\restapi.cpp" />
-    <ClCompile Include="..\db\scanandorder.cpp" />
-    <ClCompile Include="..\db\security_common.cpp" />
-    <ClCompile Include="..\third_party\pcre-7.4\pcrecpp.cc">
-      <PrecompiledHeader Condition="'$(Configuration)|$(Platform)'=='Debug|Win32'">
-      </PrecompiledHeader>
-      <PrecompiledHeader Condition="'$(Configuration)|$(Platform)'=='Debug|x64'">
-      </PrecompiledHeader>
-      <PrecompiledHeader Condition="'$(Configuration)|$(Platform)'=='Release|Win32'">
-      </PrecompiledHeader>
-      <PrecompiledHeader Condition="'$(Configuration)|$(Platform)'=='Release|x64'">
-      </PrecompiledHeader>
-    </ClCompile>
-    <ClCompile Include="..\third_party\pcre-7.4\pcre_chartables.c">
-      <PrecompiledHeader Condition="'$(Configuration)|$(Platform)'=='Debug|Win32'">
-      </PrecompiledHeader>
-      <PrecompiledHeader Condition="'$(Configuration)|$(Platform)'=='Debug|x64'">
-      </PrecompiledHeader>
-      <PrecompiledHeader Condition="'$(Configuration)|$(Platform)'=='Release|Win32'">
-      </PrecompiledHeader>
-      <PrecompiledHeader Condition="'$(Configuration)|$(Platform)'=='Release|x64'">
-      </PrecompiledHeader>
-    </ClCompile>
-    <ClCompile Include="..\third_party\pcre-7.4\pcre_compile.c">
-      <PrecompiledHeader Condition="'$(Configuration)|$(Platform)'=='Debug|Win32'">
-      </PrecompiledHeader>
-      <PrecompiledHeader Condition="'$(Configuration)|$(Platform)'=='Debug|x64'">
-      </PrecompiledHeader>
-      <PrecompiledHeader Condition="'$(Configuration)|$(Platform)'=='Release|Win32'">
-      </PrecompiledHeader>
-      <PrecompiledHeader Condition="'$(Configuration)|$(Platform)'=='Release|x64'">
-      </PrecompiledHeader>
-    </ClCompile>
-    <ClCompile Include="..\third_party\pcre-7.4\pcre_config.c">
-      <PrecompiledHeader Condition="'$(Configuration)|$(Platform)'=='Debug|Win32'">
-      </PrecompiledHeader>
-      <PrecompiledHeader Condition="'$(Configuration)|$(Platform)'=='Debug|x64'">
-      </PrecompiledHeader>
-      <PrecompiledHeader Condition="'$(Configuration)|$(Platform)'=='Release|Win32'">
-      </PrecompiledHeader>
-      <PrecompiledHeader Condition="'$(Configuration)|$(Platform)'=='Release|x64'">
-      </PrecompiledHeader>
-    </ClCompile>
-    <ClCompile Include="..\third_party\pcre-7.4\pcre_dfa_exec.c">
-      <PrecompiledHeader Condition="'$(Configuration)|$(Platform)'=='Debug|Win32'">
-      </PrecompiledHeader>
-      <PrecompiledHeader Condition="'$(Configuration)|$(Platform)'=='Debug|x64'">
-      </PrecompiledHeader>
-      <PrecompiledHeader Condition="'$(Configuration)|$(Platform)'=='Release|Win32'">
-      </PrecompiledHeader>
-      <PrecompiledHeader Condition="'$(Configuration)|$(Platform)'=='Release|x64'">
-      </PrecompiledHeader>
-    </ClCompile>
-    <ClCompile Include="..\third_party\pcre-7.4\pcre_exec.c">
-      <PrecompiledHeader Condition="'$(Configuration)|$(Platform)'=='Debug|Win32'">
-      </PrecompiledHeader>
-      <PrecompiledHeader Condition="'$(Configuration)|$(Platform)'=='Debug|x64'">
-      </PrecompiledHeader>
-      <PrecompiledHeader Condition="'$(Configuration)|$(Platform)'=='Release|Win32'">
-      </PrecompiledHeader>
-      <PrecompiledHeader Condition="'$(Configuration)|$(Platform)'=='Release|x64'">
-      </PrecompiledHeader>
-    </ClCompile>
-    <ClCompile Include="..\third_party\pcre-7.4\pcre_fullinfo.c">
-      <PrecompiledHeader Condition="'$(Configuration)|$(Platform)'=='Debug|Win32'">
-      </PrecompiledHeader>
-      <PrecompiledHeader Condition="'$(Configuration)|$(Platform)'=='Debug|x64'">
-      </PrecompiledHeader>
-      <PrecompiledHeader Condition="'$(Configuration)|$(Platform)'=='Release|Win32'">
-      </PrecompiledHeader>
-      <PrecompiledHeader Condition="'$(Configuration)|$(Platform)'=='Release|x64'">
-      </PrecompiledHeader>
-    </ClCompile>
-    <ClCompile Include="..\third_party\pcre-7.4\pcre_get.c">
-      <PrecompiledHeader Condition="'$(Configuration)|$(Platform)'=='Debug|Win32'">
-      </PrecompiledHeader>
-      <PrecompiledHeader Condition="'$(Configuration)|$(Platform)'=='Debug|x64'">
-      </PrecompiledHeader>
-      <PrecompiledHeader Condition="'$(Configuration)|$(Platform)'=='Release|Win32'">
-      </PrecompiledHeader>
-      <PrecompiledHeader Condition="'$(Configuration)|$(Platform)'=='Release|x64'">
-      </PrecompiledHeader>
-    </ClCompile>
-    <ClCompile Include="..\third_party\pcre-7.4\pcre_globals.c">
-      <PrecompiledHeader Condition="'$(Configuration)|$(Platform)'=='Debug|Win32'">
-      </PrecompiledHeader>
-      <PrecompiledHeader Condition="'$(Configuration)|$(Platform)'=='Debug|x64'">
-      </PrecompiledHeader>
-      <PrecompiledHeader Condition="'$(Configuration)|$(Platform)'=='Release|Win32'">
-      </PrecompiledHeader>
-      <PrecompiledHeader Condition="'$(Configuration)|$(Platform)'=='Release|x64'">
-      </PrecompiledHeader>
-    </ClCompile>
-    <ClCompile Include="..\third_party\pcre-7.4\pcre_info.c">
-      <PrecompiledHeader Condition="'$(Configuration)|$(Platform)'=='Debug|Win32'">
-      </PrecompiledHeader>
-      <PrecompiledHeader Condition="'$(Configuration)|$(Platform)'=='Debug|x64'">
-      </PrecompiledHeader>
-      <PrecompiledHeader Condition="'$(Configuration)|$(Platform)'=='Release|Win32'">
-      </PrecompiledHeader>
-      <PrecompiledHeader Condition="'$(Configuration)|$(Platform)'=='Release|x64'">
-      </PrecompiledHeader>
-    </ClCompile>
-    <ClCompile Include="..\third_party\pcre-7.4\pcre_maketables.c">
-      <PrecompiledHeader Condition="'$(Configuration)|$(Platform)'=='Debug|Win32'">
-      </PrecompiledHeader>
-      <PrecompiledHeader Condition="'$(Configuration)|$(Platform)'=='Debug|x64'">
-      </PrecompiledHeader>
-      <PrecompiledHeader Condition="'$(Configuration)|$(Platform)'=='Release|Win32'">
-      </PrecompiledHeader>
-      <PrecompiledHeader Condition="'$(Configuration)|$(Platform)'=='Release|x64'">
-      </PrecompiledHeader>
-    </ClCompile>
-    <ClCompile Include="..\third_party\pcre-7.4\pcre_newline.c">
-      <PrecompiledHeader Condition="'$(Configuration)|$(Platform)'=='Debug|Win32'">
-      </PrecompiledHeader>
-      <PrecompiledHeader Condition="'$(Configuration)|$(Platform)'=='Debug|x64'">
-      </PrecompiledHeader>
-      <PrecompiledHeader Condition="'$(Configuration)|$(Platform)'=='Release|Win32'">
-      </PrecompiledHeader>
-      <PrecompiledHeader Condition="'$(Configuration)|$(Platform)'=='Release|x64'">
-      </PrecompiledHeader>
-    </ClCompile>
-    <ClCompile Include="..\third_party\pcre-7.4\pcre_ord2utf8.c">
-      <PrecompiledHeader Condition="'$(Configuration)|$(Platform)'=='Debug|Win32'">
-      </PrecompiledHeader>
-      <PrecompiledHeader Condition="'$(Configuration)|$(Platform)'=='Debug|x64'">
-      </PrecompiledHeader>
-      <PrecompiledHeader Condition="'$(Configuration)|$(Platform)'=='Release|Win32'">
-      </PrecompiledHeader>
-      <PrecompiledHeader Condition="'$(Configuration)|$(Platform)'=='Release|x64'">
-      </PrecompiledHeader>
-    </ClCompile>
-    <ClCompile Include="..\third_party\pcre-7.4\pcre_refcount.c">
-      <PrecompiledHeader Condition="'$(Configuration)|$(Platform)'=='Debug|Win32'">
-      </PrecompiledHeader>
-      <PrecompiledHeader Condition="'$(Configuration)|$(Platform)'=='Debug|x64'">
-      </PrecompiledHeader>
-      <PrecompiledHeader Condition="'$(Configuration)|$(Platform)'=='Release|Win32'">
-      </PrecompiledHeader>
-      <PrecompiledHeader Condition="'$(Configuration)|$(Platform)'=='Release|x64'">
-      </PrecompiledHeader>
-    </ClCompile>
-    <ClCompile Include="..\third_party\pcre-7.4\pcre_scanner.cc">
-      <PrecompiledHeader Condition="'$(Configuration)|$(Platform)'=='Debug|Win32'">
-      </PrecompiledHeader>
-      <PrecompiledHeader Condition="'$(Configuration)|$(Platform)'=='Debug|x64'">
-      </PrecompiledHeader>
-      <PrecompiledHeader Condition="'$(Configuration)|$(Platform)'=='Release|Win32'">
-      </PrecompiledHeader>
-      <PrecompiledHeader Condition="'$(Configuration)|$(Platform)'=='Release|x64'">
-      </PrecompiledHeader>
-    </ClCompile>
-    <ClCompile Include="..\third_party\pcre-7.4\pcre_stringpiece.cc">
-      <PrecompiledHeader Condition="'$(Configuration)|$(Platform)'=='Debug|Win32'">
-      </PrecompiledHeader>
-      <PrecompiledHeader Condition="'$(Configuration)|$(Platform)'=='Debug|x64'">
-      </PrecompiledHeader>
-      <PrecompiledHeader Condition="'$(Configuration)|$(Platform)'=='Release|Win32'">
-      </PrecompiledHeader>
-      <PrecompiledHeader Condition="'$(Configuration)|$(Platform)'=='Release|x64'">
-      </PrecompiledHeader>
-    </ClCompile>
-    <ClCompile Include="..\third_party\pcre-7.4\pcre_study.c">
-      <PrecompiledHeader Condition="'$(Configuration)|$(Platform)'=='Debug|Win32'">
-      </PrecompiledHeader>
-      <PrecompiledHeader Condition="'$(Configuration)|$(Platform)'=='Debug|x64'">
-      </PrecompiledHeader>
-      <PrecompiledHeader Condition="'$(Configuration)|$(Platform)'=='Release|Win32'">
-      </PrecompiledHeader>
-      <PrecompiledHeader Condition="'$(Configuration)|$(Platform)'=='Release|x64'">
-      </PrecompiledHeader>
-    </ClCompile>
-    <ClCompile Include="..\third_party\pcre-7.4\pcre_tables.c">
-      <PrecompiledHeader Condition="'$(Configuration)|$(Platform)'=='Debug|Win32'">
-      </PrecompiledHeader>
-      <PrecompiledHeader Condition="'$(Configuration)|$(Platform)'=='Debug|x64'">
-      </PrecompiledHeader>
-      <PrecompiledHeader Condition="'$(Configuration)|$(Platform)'=='Release|Win32'">
-      </PrecompiledHeader>
-      <PrecompiledHeader Condition="'$(Configuration)|$(Platform)'=='Release|x64'">
-      </PrecompiledHeader>
-    </ClCompile>
-    <ClCompile Include="..\third_party\pcre-7.4\pcre_try_flipped.c">
-      <PrecompiledHeader Condition="'$(Configuration)|$(Platform)'=='Debug|Win32'">
-      </PrecompiledHeader>
-      <PrecompiledHeader Condition="'$(Configuration)|$(Platform)'=='Debug|x64'">
-      </PrecompiledHeader>
-      <PrecompiledHeader Condition="'$(Configuration)|$(Platform)'=='Release|Win32'">
-      </PrecompiledHeader>
-      <PrecompiledHeader Condition="'$(Configuration)|$(Platform)'=='Release|x64'">
-      </PrecompiledHeader>
-    </ClCompile>
-    <ClCompile Include="..\third_party\pcre-7.4\pcre_ucp_searchfuncs.c">
-      <PrecompiledHeader Condition="'$(Configuration)|$(Platform)'=='Debug|Win32'">
-      </PrecompiledHeader>
-      <PrecompiledHeader Condition="'$(Configuration)|$(Platform)'=='Debug|x64'">
-      </PrecompiledHeader>
-      <PrecompiledHeader Condition="'$(Configuration)|$(Platform)'=='Release|Win32'">
-      </PrecompiledHeader>
-      <PrecompiledHeader Condition="'$(Configuration)|$(Platform)'=='Release|x64'">
-      </PrecompiledHeader>
-    </ClCompile>
-    <ClCompile Include="..\third_party\pcre-7.4\pcre_valid_utf8.c">
-      <PrecompiledHeader Condition="'$(Configuration)|$(Platform)'=='Debug|Win32'">
-      </PrecompiledHeader>
-      <PrecompiledHeader Condition="'$(Configuration)|$(Platform)'=='Debug|x64'">
-      </PrecompiledHeader>
-      <PrecompiledHeader Condition="'$(Configuration)|$(Platform)'=='Release|Win32'">
-      </PrecompiledHeader>
-      <PrecompiledHeader Condition="'$(Configuration)|$(Platform)'=='Release|x64'">
-      </PrecompiledHeader>
-    </ClCompile>
-    <ClCompile Include="..\third_party\pcre-7.4\pcre_version.c">
-      <PrecompiledHeader Condition="'$(Configuration)|$(Platform)'=='Debug|Win32'">
-      </PrecompiledHeader>
-      <PrecompiledHeader Condition="'$(Configuration)|$(Platform)'=='Debug|x64'">
-      </PrecompiledHeader>
-      <PrecompiledHeader Condition="'$(Configuration)|$(Platform)'=='Release|Win32'">
-      </PrecompiledHeader>
-      <PrecompiledHeader Condition="'$(Configuration)|$(Platform)'=='Release|x64'">
-      </PrecompiledHeader>
-    </ClCompile>
-    <ClCompile Include="..\third_party\pcre-7.4\pcre_xclass.c">
-      <PrecompiledHeader Condition="'$(Configuration)|$(Platform)'=='Debug|Win32'">
-      </PrecompiledHeader>
-      <PrecompiledHeader Condition="'$(Configuration)|$(Platform)'=='Debug|x64'">
-      </PrecompiledHeader>
-      <PrecompiledHeader Condition="'$(Configuration)|$(Platform)'=='Release|Win32'">
-      </PrecompiledHeader>
-      <PrecompiledHeader Condition="'$(Configuration)|$(Platform)'=='Release|x64'">
-      </PrecompiledHeader>
-    </ClCompile>
-    <ClCompile Include="..\third_party\pcre-7.4\pcreposix.c">
-      <PrecompiledHeader Condition="'$(Configuration)|$(Platform)'=='Debug|Win32'">
-      </PrecompiledHeader>
-      <PrecompiledHeader Condition="'$(Configuration)|$(Platform)'=='Debug|x64'">
-      </PrecompiledHeader>
-      <PrecompiledHeader Condition="'$(Configuration)|$(Platform)'=='Release|Win32'">
-      </PrecompiledHeader>
-      <PrecompiledHeader Condition="'$(Configuration)|$(Platform)'=='Release|x64'">
-      </PrecompiledHeader>
-    </ClCompile>
-    <ClCompile Include="..\client\connpool.cpp" />
-    <ClCompile Include="..\client\dbclient.cpp" />
-    <ClCompile Include="..\client\syncclusterconnection.cpp" />
-    <ClCompile Include="..\db\btree.cpp" />
-    <ClCompile Include="..\db\btreecursor.cpp" />
-    <ClCompile Include="..\pch.cpp">
-      <PrecompiledHeader Condition="'$(Configuration)|$(Platform)'=='Debug|Win32'">Create</PrecompiledHeader>
-      <PrecompiledHeader Condition="'$(Configuration)|$(Platform)'=='Debug|x64'">Create</PrecompiledHeader>
-      <PrecompiledHeader Condition="'$(Configuration)|$(Platform)'=='Release|Win32'">Create</PrecompiledHeader>
-      <PrecompiledHeader Condition="'$(Configuration)|$(Platform)'=='Release|x64'">Create</PrecompiledHeader>
-    </ClCompile>
-    <ClCompile Include="..\db\client.cpp" />
-    <ClCompile Include="..\db\clientcursor.cpp" />
-    <ClCompile Include="..\db\cloner.cpp" />
-    <ClCompile Include="..\db\commands.cpp" />
-    <ClCompile Include="..\db\common.cpp" />
-    <ClCompile Include="..\db\cursor.cpp" />
-    <ClCompile Include="..\db\database.cpp" />
-    <ClCompile Include="..\db\dbcommands.cpp" />
-    <ClCompile Include="..\db\dbeval.cpp" />
-    <ClCompile Include="..\db\dbhelpers.cpp" />
-    <ClCompile Include="..\db\dbwebserver.cpp" />
-    <ClCompile Include="..\db\extsort.cpp" />
-    <ClCompile Include="..\db\index.cpp" />
-    <ClCompile Include="..\db\indexkey.cpp" />
-    <ClCompile Include="..\db\instance.cpp" />
-    <ClCompile Include="..\db\introspect.cpp" />
-    <ClCompile Include="..\db\jsobj.cpp" />
-    <ClCompile Include="..\db\json.cpp" />
-    <ClCompile Include="..\db\lasterror.cpp" />
-    <ClCompile Include="..\db\matcher.cpp" />
-    <ClCompile Include="..\scripting\bench.cpp" />
-    <ClCompile Include="..\s\chunk.cpp" />
-    <ClCompile Include="..\s\config.cpp" />
-    <ClCompile Include="..\s\d_chunk_manager.cpp" />
-    <ClCompile Include="..\s\d_migrate.cpp" />
-    <ClCompile Include="..\s\d_split.cpp" />
-    <ClCompile Include="..\s\d_state.cpp" />
-    <ClCompile Include="..\s\d_writeback.cpp" />
-    <ClCompile Include="..\s\grid.cpp" />
-    <ClCompile Include="..\s\shard.cpp" />
-    <ClCompile Include="..\s\shardconnection.cpp" />
-    <ClCompile Include="..\s\shardkey.cpp" />
-    <ClCompile Include="..\third_party\snappy\snappy-sinksource.cc">
-      <PrecompiledHeader Condition="'$(Configuration)|$(Platform)'=='Debug|x64'">NotUsing</PrecompiledHeader>
-      <PrecompiledHeader Condition="'$(Configuration)|$(Platform)'=='Debug|Win32'">NotUsing</PrecompiledHeader>
-      <PrecompiledHeader Condition="'$(Configuration)|$(Platform)'=='Release|Win32'">NotUsing</PrecompiledHeader>
-      <PrecompiledHeader Condition="'$(Configuration)|$(Platform)'=='Release|x64'">NotUsing</PrecompiledHeader>
-    </ClCompile>
-    <ClCompile Include="..\third_party\snappy\snappy.cc">
-      <PrecompiledHeader Condition="'$(Configuration)|$(Platform)'=='Debug|x64'">NotUsing</PrecompiledHeader>
-      <PrecompiledHeader Condition="'$(Configuration)|$(Platform)'=='Debug|Win32'">NotUsing</PrecompiledHeader>
-      <PrecompiledHeader Condition="'$(Configuration)|$(Platform)'=='Release|Win32'">NotUsing</PrecompiledHeader>
-      <PrecompiledHeader Condition="'$(Configuration)|$(Platform)'=='Release|x64'">NotUsing</PrecompiledHeader>
-    </ClCompile>
-    <ClCompile Include="..\util\alignedbuilder.cpp">
-      <PrecompiledHeader Condition="'$(Configuration)|$(Platform)'=='Debug|Win32'">NotUsing</PrecompiledHeader>
-    </ClCompile>
-    <ClCompile Include="..\util\compress.cpp">
-      <PrecompiledHeader Condition="'$(Configuration)|$(Platform)'=='Debug|x64'">NotUsing</PrecompiledHeader>
-      <PrecompiledHeader Condition="'$(Configuration)|$(Platform)'=='Debug|Win32'">NotUsing</PrecompiledHeader>
-      <PrecompiledHeader Condition="'$(Configuration)|$(Platform)'=='Release|Win32'">NotUsing</PrecompiledHeader>
-      <PrecompiledHeader Condition="'$(Configuration)|$(Platform)'=='Release|x64'">NotUsing</PrecompiledHeader>
-    </ClCompile>
-    <ClCompile Include="..\util\concurrency\spin_lock.cpp">
-      <PrecompiledHeader Condition="'$(Configuration)|$(Platform)'=='Debug|x64'">NotUsing</PrecompiledHeader>
-    </ClCompile>
-    <ClCompile Include="..\util\concurrency\synchronization.cpp" />
-    <ClCompile Include="..\util\concurrency\task.cpp" />
-    <ClCompile Include="..\util\concurrency\thread_pool.cpp" />
-    <ClCompile Include="..\util\concurrency\vars.cpp" />
-    <ClCompile Include="..\util\file_allocator.cpp" />
-    <ClCompile Include="..\util\log.cpp" />
-    <ClCompile Include="..\util\logfile.cpp" />
-    <ClCompile Include="..\util\mmap_win.cpp" />
-    <ClCompile Include="..\db\namespace.cpp" />
-    <ClCompile Include="..\db\nonce.cpp" />
-    <ClCompile Include="..\db\pdfile.cpp" />
-    <ClCompile Include="..\db\queryoptimizer.cpp" />
-    <ClCompile Include="..\util\processinfo.cpp" />
-    <ClCompile Include="..\db\repl.cpp" />
-    <ClCompile Include="..\db\security.cpp" />
-    <ClCompile Include="..\db\security_commands.cpp" />
-    <ClCompile Include="..\db\tests.cpp" />
-    <ClCompile Include="..\db\cmdline.cpp" />
-    <ClCompile Include="..\db\dbmessage.cpp" />
-    <ClCompile Include="..\db\matcher_covered.cpp" />
-    <ClCompile Include="..\db\oplog.cpp" />
-    <ClCompile Include="..\db\queryutil.cpp" />
-    <ClCompile Include="..\db\repl_block.cpp" />
-    <ClCompile Include="..\util\assert_util.cpp" />
-    <ClCompile Include="..\util\background.cpp" />
-    <ClCompile Include="..\util\base64.cpp" />
-    <ClCompile Include="..\util\md5.c">
-      <PrecompiledHeader Condition="'$(Configuration)|$(Platform)'=='Debug|Win32'">
-      </PrecompiledHeader>
-      <PrecompiledHeader Condition="'$(Configuration)|$(Platform)'=='Debug|x64'">
-      </PrecompiledHeader>
-      <PrecompiledHeader Condition="'$(Configuration)|$(Platform)'=='Release|Win32'">
-      </PrecompiledHeader>
-      <PrecompiledHeader Condition="'$(Configuration)|$(Platform)'=='Release|x64'">
-      </PrecompiledHeader>
-      <PrecompiledHeaderFile Condition="'$(Configuration)|$(Platform)'=='Release|Win32'">
-      </PrecompiledHeaderFile>
-      <PrecompiledHeaderFile Condition="'$(Configuration)|$(Platform)'=='Release|x64'">
-      </PrecompiledHeaderFile>
-    </ClCompile>
-    <ClCompile Include="..\util\md5main.cpp" />
-    <ClCompile Include="..\util\net\message.cpp" />
-    <ClCompile Include="..\util\net\listen.cpp" />
-    <ClCompile Include="..\util\net\message_server_port.cpp" />
-    <ClCompile Include="..\util\net\message_port.cpp" />
-    <ClCompile Include="..\util\net\miniwebserver.cpp" />
-    <ClCompile Include="..\util\mmap.cpp" />
-    <ClCompile Include="..\util\processinfo_win32.cpp" />
-    <ClCompile Include="..\util\ramlog.cpp" />
-    <ClCompile Include="..\util\net\sock.cpp" />
-    <ClCompile Include="..\util\stringutils.cpp" />
-    <ClCompile Include="..\util\text.cpp" />
-    <ClCompile Include="..\util\util.cpp" />
-    <ClCompile Include="..\s\d_logic.cpp" />
-    <ClCompile Include="..\scripting\engine.cpp" />
-    <ClCompile Include="..\scripting\engine_spidermonkey.cpp" />
-    <ClCompile Include="..\shell\mongo_vstudio.cpp">
-      <PrecompiledHeader Condition="'$(Configuration)|$(Platform)'=='Debug|Win32'">
-      </PrecompiledHeader>
-      <PrecompiledHeader Condition="'$(Configuration)|$(Platform)'=='Debug|x64'">NotUsing</PrecompiledHeader>
-      <PrecompiledHeader Condition="'$(Configuration)|$(Platform)'=='Release|Win32'">
-      </PrecompiledHeader>
-      <PrecompiledHeader Condition="'$(Configuration)|$(Platform)'=='Release|x64'">
-      </PrecompiledHeader>
-    </ClCompile>
-    <ClCompile Include="..\scripting\utils.cpp" />
-    <ClCompile Include="..\util\version.cpp" />
-    <ClCompile Include="basictests.cpp" />
-    <ClCompile Include="btreetests.cpp" />
-    <ClCompile Include="clienttests.cpp" />
-    <ClCompile Include="cursortests.cpp" />
-    <ClCompile Include="dbtests.cpp" />
-    <ClCompile Include="directclienttests.cpp" />
-    <ClCompile Include="framework.cpp" />
-    <ClCompile Include="jsobjtests.cpp" />
-    <ClCompile Include="jsontests.cpp" />
-    <ClCompile Include="jstests.cpp" />
-    <ClCompile Include="matchertests.cpp" />
-    <ClCompile Include="mmaptests.cpp" />
-    <ClCompile Include="namespacetests.cpp" />
-    <ClCompile Include="pdfiletests.cpp" />
-    <ClCompile Include="perftests.cpp" />
-    <ClCompile Include="queryoptimizertests.cpp" />
-    <ClCompile Include="querytests.cpp" />
-    <ClCompile Include="repltests.cpp" />
-    <ClCompile Include="socktests.cpp" />
-    <ClCompile Include="spin_lock_test.cpp" />
-    <ClCompile Include="threadedtests.cpp">
-      <DisableSpecificWarnings Condition="'$(Configuration)|$(Platform)'=='Debug|Win32'">4180;%(DisableSpecificWarnings)</DisableSpecificWarnings>
-      <DisableSpecificWarnings Condition="'$(Configuration)|$(Platform)'=='Debug|x64'">4180;%(DisableSpecificWarnings)</DisableSpecificWarnings>
-    </ClCompile>
-    <ClCompile Include="updatetests.cpp" />
-    <ClCompile Include="..\db\stats\counters.cpp" />
-    <ClCompile Include="..\db\stats\snapshots.cpp" />
-    <ClCompile Include="..\db\stats\top.cpp" />
-    <ClCompile Include="..\db\repl\health.cpp" />
-    <ClCompile Include="..\db\repl\replset_commands.cpp" />
-    <ClCompile Include="..\db\repl\rs_config.cpp" />
-  </ItemGroup>
-  <ItemGroup>
-    <None Include="..\SConstruct" />
-    <None Include="btreetests.inl" />
-  </ItemGroup>
-  <ItemGroup>
-    <Library Include="..\..\js\js32d.lib">
-      <FileType>Document</FileType>
-      <ExcludedFromBuild Condition="'$(Configuration)|$(Platform)'=='Debug|x64'">true</ExcludedFromBuild>
-      <ExcludedFromBuild Condition="'$(Configuration)|$(Platform)'=='Release|x64'">true</ExcludedFromBuild>
-      <ExcludedFromBuild Condition="'$(Configuration)|$(Platform)'=='Release|Win32'">true</ExcludedFromBuild>
-    </Library>
-    <Library Include="..\..\js\js32r.lib">
-      <FileType>Document</FileType>
-      <ExcludedFromBuild Condition="'$(Configuration)|$(Platform)'=='Debug|Win32'">true</ExcludedFromBuild>
-      <ExcludedFromBuild Condition="'$(Configuration)|$(Platform)'=='Debug|x64'">true</ExcludedFromBuild>
-      <ExcludedFromBuild Condition="'$(Configuration)|$(Platform)'=='Release|x64'">true</ExcludedFromBuild>
-    </Library>
-    <Library Include="..\..\js\js64d.lib">
-      <FileType>Document</FileType>
-      <ExcludedFromBuild Condition="'$(Configuration)|$(Platform)'=='Debug|Win32'">true</ExcludedFromBuild>
-      <ExcludedFromBuild Condition="'$(Configuration)|$(Platform)'=='Release|x64'">true</ExcludedFromBuild>
-      <ExcludedFromBuild Condition="'$(Configuration)|$(Platform)'=='Release|Win32'">true</ExcludedFromBuild>
-    </Library>
-    <Library Include="..\..\js\js64r.lib">
-      <FileType>Document</FileType>
-      <ExcludedFromBuild Condition="'$(Configuration)|$(Platform)'=='Debug|Win32'">true</ExcludedFromBuild>
-      <ExcludedFromBuild Condition="'$(Configuration)|$(Platform)'=='Debug|x64'">true</ExcludedFromBuild>
-      <ExcludedFromBuild Condition="'$(Configuration)|$(Platform)'=='Release|Win32'">true</ExcludedFromBuild>
-    </Library>
-  </ItemGroup>
-  <Import Project="$(VCTargetsPath)\Microsoft.Cpp.targets" />
-  <ImportGroup Label="ExtensionTargets">
-  </ImportGroup>
->>>>>>> b969ac49
+    <ItemGroup Label="ProjectConfigurations">
+        <ProjectConfiguration Include="Debug|Win32">
+            <Configuration>Debug</Configuration>
+            <Platform>Win32</Platform>
+        </ProjectConfiguration>
+        <ProjectConfiguration Include="Debug|x64">
+            <Configuration>Debug</Configuration>
+            <Platform>x64</Platform>
+        </ProjectConfiguration>
+        <ProjectConfiguration Include="Release|Win32">
+            <Configuration>Release</Configuration>
+            <Platform>Win32</Platform>
+        </ProjectConfiguration>
+        <ProjectConfiguration Include="Release|x64">
+            <Configuration>Release</Configuration>
+            <Platform>x64</Platform>
+        </ProjectConfiguration>
+    </ItemGroup>
+    <PropertyGroup Label="Globals">
+        <ProjectGuid>{215B2D68-0A70-4D10-8E75-B33010C62A91}</ProjectGuid>
+        <RootNamespace>dbtests</RootNamespace>
+        <Keyword>Win32Proj</Keyword>
+    </PropertyGroup>
+    <Import Project="$(VCTargetsPath)\Microsoft.Cpp.Default.props" />
+    <PropertyGroup Condition="'$(Configuration)|$(Platform)'=='Release|Win32'" Label="Configuration">
+        <ConfigurationType>Application</ConfigurationType>
+        <CharacterSet>Unicode</CharacterSet>
+        <WholeProgramOptimization>true</WholeProgramOptimization>
+    </PropertyGroup>
+    <PropertyGroup Condition="'$(Configuration)|$(Platform)'=='Release|x64'" Label="Configuration">
+        <ConfigurationType>Application</ConfigurationType>
+        <CharacterSet>Unicode</CharacterSet>
+        <WholeProgramOptimization>true</WholeProgramOptimization>
+    </PropertyGroup>
+    <PropertyGroup Condition="'$(Configuration)|$(Platform)'=='Debug|Win32'" Label="Configuration">
+        <ConfigurationType>Application</ConfigurationType>
+        <UseOfMfc>false</UseOfMfc>
+        <UseOfAtl>false</UseOfAtl>
+        <CharacterSet>Unicode</CharacterSet>
+    </PropertyGroup>
+    <PropertyGroup Condition="'$(Configuration)|$(Platform)'=='Debug|x64'" Label="Configuration">
+        <ConfigurationType>Application</ConfigurationType>
+        <UseOfMfc>false</UseOfMfc>
+        <UseOfAtl>false</UseOfAtl>
+        <CharacterSet>Unicode</CharacterSet>
+    </PropertyGroup>
+    <Import Project="$(VCTargetsPath)\Microsoft.Cpp.props" />
+    <ImportGroup Label="ExtensionSettings">
+    </ImportGroup>
+    <ImportGroup Condition="'$(Configuration)|$(Platform)'=='Release|Win32'" Label="PropertySheets">
+        <Import Project="$(UserRootDir)\Microsoft.Cpp.$(Platform).user.props" Condition="exists('$(UserRootDir)\Microsoft.Cpp.$(Platform).user.props')" Label="LocalAppDataPlatform" />
+    </ImportGroup>
+    <ImportGroup Condition="'$(Configuration)|$(Platform)'=='Release|x64'" Label="PropertySheets">
+        <Import Project="$(UserRootDir)\Microsoft.Cpp.$(Platform).user.props" Condition="exists('$(UserRootDir)\Microsoft.Cpp.$(Platform).user.props')" Label="LocalAppDataPlatform" />
+    </ImportGroup>
+    <ImportGroup Condition="'$(Configuration)|$(Platform)'=='Debug|Win32'" Label="PropertySheets">
+        <Import Project="$(UserRootDir)\Microsoft.Cpp.$(Platform).user.props" Condition="exists('$(UserRootDir)\Microsoft.Cpp.$(Platform).user.props')" Label="LocalAppDataPlatform" />
+    </ImportGroup>
+    <ImportGroup Condition="'$(Configuration)|$(Platform)'=='Debug|x64'" Label="PropertySheets">
+        <Import Project="$(UserRootDir)\Microsoft.Cpp.$(Platform).user.props" Condition="exists('$(UserRootDir)\Microsoft.Cpp.$(Platform).user.props')" Label="LocalAppDataPlatform" />
+    </ImportGroup>
+    <PropertyGroup Label="UserMacros" />
+    <PropertyGroup>
+        <_ProjectFileVersion>10.0.30319.1</_ProjectFileVersion>
+        <OutDir Condition="'$(Configuration)|$(Platform)'=='Debug|Win32'">$(SolutionDir)$(Configuration)\</OutDir>
+        <OutDir Condition="'$(Configuration)|$(Platform)'=='Debug|x64'">$(SolutionDir)$(Configuration)\</OutDir>
+        <IntDir Condition="'$(Configuration)|$(Platform)'=='Debug|Win32'">$(Configuration)\</IntDir>
+        <IntDir Condition="'$(Configuration)|$(Platform)'=='Debug|x64'">$(Configuration)\</IntDir>
+        <LinkIncremental Condition="'$(Configuration)|$(Platform)'=='Debug|Win32'">false</LinkIncremental>
+        <LinkIncremental Condition="'$(Configuration)|$(Platform)'=='Debug|x64'">true</LinkIncremental>
+        <OutDir Condition="'$(Configuration)|$(Platform)'=='Release|Win32'">$(SolutionDir)$(Configuration)\</OutDir>
+        <OutDir Condition="'$(Configuration)|$(Platform)'=='Release|x64'">$(SolutionDir)$(Configuration)\</OutDir>
+        <IntDir Condition="'$(Configuration)|$(Platform)'=='Release|Win32'">$(Configuration)\</IntDir>
+        <IntDir Condition="'$(Configuration)|$(Platform)'=='Release|x64'">$(Configuration)\</IntDir>
+        <LinkIncremental Condition="'$(Configuration)|$(Platform)'=='Release|Win32'">false</LinkIncremental>
+        <LinkIncremental Condition="'$(Configuration)|$(Platform)'=='Release|x64'">false</LinkIncremental>
+        <CodeAnalysisRuleSet Condition="'$(Configuration)|$(Platform)'=='Debug|Win32'">AllRules.ruleset</CodeAnalysisRuleSet>
+        <CodeAnalysisRuleSet Condition="'$(Configuration)|$(Platform)'=='Debug|x64'">AllRules.ruleset</CodeAnalysisRuleSet>
+        <CodeAnalysisRules Condition="'$(Configuration)|$(Platform)'=='Debug|Win32'" />
+        <CodeAnalysisRules Condition="'$(Configuration)|$(Platform)'=='Debug|x64'" />
+        <CodeAnalysisRuleAssemblies Condition="'$(Configuration)|$(Platform)'=='Debug|Win32'" />
+        <CodeAnalysisRuleAssemblies Condition="'$(Configuration)|$(Platform)'=='Debug|x64'" />
+        <CodeAnalysisRuleSet Condition="'$(Configuration)|$(Platform)'=='Release|Win32'">AllRules.ruleset</CodeAnalysisRuleSet>
+        <CodeAnalysisRuleSet Condition="'$(Configuration)|$(Platform)'=='Release|x64'">AllRules.ruleset</CodeAnalysisRuleSet>
+        <CodeAnalysisRules Condition="'$(Configuration)|$(Platform)'=='Release|Win32'" />
+        <CodeAnalysisRules Condition="'$(Configuration)|$(Platform)'=='Release|x64'" />
+        <CodeAnalysisRuleAssemblies Condition="'$(Configuration)|$(Platform)'=='Release|Win32'" />
+        <CodeAnalysisRuleAssemblies Condition="'$(Configuration)|$(Platform)'=='Release|x64'" />
+        <IncludePath Condition="'$(Configuration)|$(Platform)'=='Debug|Win32'">..;$(IncludePath)</IncludePath>
+        <IncludePath Condition="'$(Configuration)|$(Platform)'=='Release|Win32'">..;$(IncludePath)</IncludePath>
+        <IncludePath Condition="'$(Configuration)|$(Platform)'=='Release|x64'">..;$(IncludePath)</IncludePath>
+        <IncludePath Condition="'$(Configuration)|$(Platform)'=='Debug|x64'">..;$(IncludePath)</IncludePath>
+    </PropertyGroup>
+    <ItemDefinitionGroup Condition="'$(Configuration)|$(Platform)'=='Debug|Win32'">
+        <ClCompile>
+            <Optimization>Disabled</Optimization>
+            <AdditionalIncludeDirectories>..\..\js\src;..\third_party\pcre-7.4;C:\boost;\boost;%(AdditionalIncludeDirectories)</AdditionalIncludeDirectories>
+            <PreprocessorDefinitions>_UNICODE;UNICODE;MONGO_EXPOSE_MACROS;OLDJS;STATIC_JS_API;XP_WIN;_DEBUG;_CONSOLE;_CRT_SECURE_NO_WARNINGS;HAVE_CONFIG_H;%(PreprocessorDefinitions)</PreprocessorDefinitions>
+            <MinimalRebuild>No</MinimalRebuild>
+            <BasicRuntimeChecks>EnableFastChecks</BasicRuntimeChecks>
+            <RuntimeLibrary>MultiThreadedDebugDLL</RuntimeLibrary>
+            <PrecompiledHeader>Use</PrecompiledHeader>
+            <PrecompiledHeaderFile>pch.h</PrecompiledHeaderFile>
+            <WarningLevel>Level3</WarningLevel>
+            <DebugInformationFormat>ProgramDatabase</DebugInformationFormat>
+            <DisableSpecificWarnings>4355;4800;%(DisableSpecificWarnings)</DisableSpecificWarnings>
+            <MultiProcessorCompilation>true</MultiProcessorCompilation>
+        </ClCompile>
+        <Link>
+            <AdditionalDependencies>ws2_32.lib;Psapi.lib;%(AdditionalDependencies)</AdditionalDependencies>
+            <AdditionalLibraryDirectories>c:\boost\lib\vs2010_32;\boost\lib\vs2010_32;\boost\lib</AdditionalLibraryDirectories>
+            <IgnoreAllDefaultLibraries>false</IgnoreAllDefaultLibraries>
+            <IgnoreSpecificDefaultLibraries>%(IgnoreSpecificDefaultLibraries)</IgnoreSpecificDefaultLibraries>
+            <GenerateDebugInformation>true</GenerateDebugInformation>
+            <SubSystem>Console</SubSystem>
+            <TargetMachine>MachineX86</TargetMachine>
+            <Profile>true</Profile>
+        </Link>
+    </ItemDefinitionGroup>
+    <ItemDefinitionGroup Condition="'$(Configuration)|$(Platform)'=='Debug|x64'">
+        <ClCompile>
+            <Optimization>Disabled</Optimization>
+            <AdditionalIncludeDirectories>..\..\js\src;..\third_party\pcre-7.4;C:\boost;\boost;%(AdditionalIncludeDirectories)</AdditionalIncludeDirectories>
+            <PreprocessorDefinitions>_DURABLE;_UNICODE;UNICODE;MONGO_EXPOSE_MACROS;OLDJS;STATIC_JS_API;XP_WIN;_DEBUG;_CONSOLE;_CRT_SECURE_NO_WARNINGS;HAVE_CONFIG_H;%(PreprocessorDefinitions)</PreprocessorDefinitions>
+            <BasicRuntimeChecks>EnableFastChecks</BasicRuntimeChecks>
+            <RuntimeLibrary>MultiThreadedDebugDLL</RuntimeLibrary>
+            <PrecompiledHeader>Use</PrecompiledHeader>
+            <PrecompiledHeaderFile>pch.h</PrecompiledHeaderFile>
+            <WarningLevel>Level3</WarningLevel>
+            <DebugInformationFormat>ProgramDatabase</DebugInformationFormat>
+            <DisableSpecificWarnings>4355;4800;4267;4244;%(DisableSpecificWarnings)</DisableSpecificWarnings>
+            <MinimalRebuild>No</MinimalRebuild>
+            <MultiProcessorCompilation>true</MultiProcessorCompilation>
+        </ClCompile>
+        <Link>
+            <AdditionalDependencies>ws2_32.lib;Psapi.lib;%(AdditionalDependencies)</AdditionalDependencies>
+            <AdditionalLibraryDirectories>c:\boost\lib\vs2010_64;\boost\lib\vs2010_64;\boost\lib</AdditionalLibraryDirectories>
+            <IgnoreAllDefaultLibraries>false</IgnoreAllDefaultLibraries>
+            <IgnoreSpecificDefaultLibraries>%(IgnoreSpecificDefaultLibraries)</IgnoreSpecificDefaultLibraries>
+            <GenerateDebugInformation>true</GenerateDebugInformation>
+            <SubSystem>Console</SubSystem>
+        </Link>
+    </ItemDefinitionGroup>
+    <ItemDefinitionGroup Condition="'$(Configuration)|$(Platform)'=='Release|Win32'">
+        <ClCompile>
+            <Optimization>MaxSpeed</Optimization>
+            <IntrinsicFunctions>true</IntrinsicFunctions>
+            <AdditionalIncludeDirectories>..\..\js\src;..\third_party\pcre-7.4;C:\boost;\boost;%(AdditionalIncludeDirectories)</AdditionalIncludeDirectories>
+            <PreprocessorDefinitions>_UNICODE;UNICODE;MONGO_EXPOSE_MACROS;OLDJS;STATIC_JS_API;XP_WIN;NDEBUG;_CONSOLE;_CRT_SECURE_NO_WARNINGS;HAVE_CONFIG_H;%(PreprocessorDefinitions)</PreprocessorDefinitions>
+            <RuntimeLibrary>MultiThreaded</RuntimeLibrary>
+            <FunctionLevelLinking>true</FunctionLevelLinking>
+            <PrecompiledHeader>Use</PrecompiledHeader>
+            <PrecompiledHeaderFile>pch.h</PrecompiledHeaderFile>
+            <WarningLevel>Level3</WarningLevel>
+            <DebugInformationFormat>ProgramDatabase</DebugInformationFormat>
+            <DisableSpecificWarnings>4355;4800;%(DisableSpecificWarnings)</DisableSpecificWarnings>
+            <MinimalRebuild>No</MinimalRebuild>
+            <MultiProcessorCompilation>true</MultiProcessorCompilation>
+        </ClCompile>
+        <Link>
+            <AdditionalDependencies>ws2_32.lib;psapi.lib;%(AdditionalDependencies)</AdditionalDependencies>
+            <AdditionalLibraryDirectories>c:\boost\lib\vs2010_32;\boost\lib\vs2010_32;\boost\lib</AdditionalLibraryDirectories>
+            <GenerateDebugInformation>true</GenerateDebugInformation>
+            <SubSystem>Console</SubSystem>
+            <OptimizeReferences>true</OptimizeReferences>
+            <EnableCOMDATFolding>true</EnableCOMDATFolding>
+            <TargetMachine>MachineX86</TargetMachine>
+        </Link>
+    </ItemDefinitionGroup>
+    <ItemDefinitionGroup Condition="'$(Configuration)|$(Platform)'=='Release|x64'">
+        <ClCompile>
+            <Optimization>MaxSpeed</Optimization>
+            <IntrinsicFunctions>true</IntrinsicFunctions>
+            <AdditionalIncludeDirectories>..\..\js\src;..\third_party\pcre-7.4;C:\boost;\boost;%(AdditionalIncludeDirectories)</AdditionalIncludeDirectories>
+            <PreprocessorDefinitions>_UNICODE;UNICODE;MONGO_EXPOSE_MACROS;OLDJS;STATIC_JS_API;XP_WIN;NDEBUG;_CONSOLE;_CRT_SECURE_NO_WARNINGS;HAVE_CONFIG_H;%(PreprocessorDefinitions)</PreprocessorDefinitions>
+            <RuntimeLibrary>MultiThreaded</RuntimeLibrary>
+            <FunctionLevelLinking>true</FunctionLevelLinking>
+            <PrecompiledHeader>Use</PrecompiledHeader>
+            <PrecompiledHeaderFile>pch.h</PrecompiledHeaderFile>
+            <WarningLevel>Level3</WarningLevel>
+            <DebugInformationFormat>ProgramDatabase</DebugInformationFormat>
+            <DisableSpecificWarnings>4355;4800;4267;4244;%(DisableSpecificWarnings)</DisableSpecificWarnings>
+            <MinimalRebuild>No</MinimalRebuild>
+            <MultiProcessorCompilation>true</MultiProcessorCompilation>
+        </ClCompile>
+        <Link>
+            <AdditionalDependencies>ws2_32.lib;psapi.lib;%(AdditionalDependencies)</AdditionalDependencies>
+            <AdditionalLibraryDirectories>c:\boost\lib\vs2010_64;\boost\lib\vs2010_64;\boost\lib</AdditionalLibraryDirectories>
+            <GenerateDebugInformation>true</GenerateDebugInformation>
+            <SubSystem>Console</SubSystem>
+            <OptimizeReferences>true</OptimizeReferences>
+            <EnableCOMDATFolding>true</EnableCOMDATFolding>
+        </Link>
+    </ItemDefinitionGroup>
+    <ItemGroup>
+        <ClInclude Include="..\..\boostw\boost_1_34_1\boost\config\auto_link.hpp" />
+        <ClInclude Include="..\bson\bson-inl.h" />
+        <ClInclude Include="..\bson\bson.h" />
+        <ClInclude Include="..\bson\bsonelement.h" />
+        <ClInclude Include="..\bson\bsonmisc.h" />
+        <ClInclude Include="..\bson\bsonobj.h" />
+        <ClInclude Include="..\bson\bsonobjbuilder.h" />
+        <ClInclude Include="..\bson\bsonobjiterator.h" />
+        <ClInclude Include="..\bson\bsontypes.h" />
+        <ClInclude Include="..\bson\bson_db.h" />
+        <ClInclude Include="..\bson\inline_decls.h" />
+        <ClInclude Include="..\bson\oid.h" />
+        <ClInclude Include="..\bson\ordering.h" />
+        <ClInclude Include="..\bson\stringdata.h" />
+        <ClInclude Include="..\db\dur.h" />
+        <ClInclude Include="..\db\durop.h" />
+        <ClInclude Include="..\db\dur_journal.h" />
+        <ClInclude Include="..\db\jsobjmanipulator.h" />
+        <ClInclude Include="..\db\mongommf.h" />
+        <ClInclude Include="..\db\mongomutex.h" />
+        <ClInclude Include="..\db\ops\delete.h" />
+        <ClInclude Include="..\db\ops\query.h" />
+        <ClInclude Include="..\db\ops\update.h" />
+        <ClInclude Include="..\third_party\pcre-7.4\pcrecpp.h" />
+        <ClInclude Include="..\server.h" />
+        <ClInclude Include="..\targetver.h" />
+        <ClInclude Include="..\..\boostw\boost_1_34_1\boost\version.hpp" />
+        <ClInclude Include="..\third_party\pcre-7.4\config.h" />
+        <ClInclude Include="..\third_party\pcre-7.4\pcre.h" />
+        <ClInclude Include="..\client\connpool.h" />
+        <ClInclude Include="..\client\dbclient.h" />
+        <ClInclude Include="..\client\model.h" />
+        <ClInclude Include="..\db\btree.h" />
+        <ClInclude Include="..\db\clientcursor.h" />
+        <ClInclude Include="..\db\cmdline.h" />
+        <ClInclude Include="..\db\commands.h" />
+        <ClInclude Include="..\db\concurrency.h" />
+        <ClInclude Include="..\db\curop.h" />
+        <ClInclude Include="..\db\cursor.h" />
+        <ClInclude Include="..\db\database.h" />
+        <ClInclude Include="..\db\db.h" />
+        <ClInclude Include="..\db\dbhelpers.h" />
+        <ClInclude Include="..\db\dbinfo.h" />
+        <ClInclude Include="..\db\dbmessage.h" />
+        <ClInclude Include="..\db\diskloc.h" />
+        <ClInclude Include="..\db\extsort.h" />
+        <ClInclude Include="..\db\introspect.h" />
+        <ClInclude Include="..\db\jsobj.h" />
+        <ClInclude Include="..\db\json.h" />
+        <ClInclude Include="..\db\matcher.h" />
+        <ClInclude Include="..\grid\message.h" />
+        <ClInclude Include="..\db\minilex.h" />
+        <ClInclude Include="..\db\namespace.h" />
+        <ClInclude Include="..\pch.h" />
+        <ClInclude Include="..\db\pdfile.h" />
+        <ClInclude Include="..\grid\protocol.h" />
+        <ClInclude Include="..\db\query.h" />
+        <ClInclude Include="..\db\queryoptimizer.h" />
+        <ClInclude Include="..\db\repl.h" />
+        <ClInclude Include="..\db\replset.h" />
+        <ClInclude Include="..\db\resource.h" />
+        <ClInclude Include="..\db\scanandorder.h" />
+        <ClInclude Include="..\db\security.h" />
+        <ClInclude Include="..\third_party\snappy\config.h" />
+        <ClInclude Include="..\third_party\snappy\snappy-c.h" />
+        <ClInclude Include="..\third_party\snappy\snappy-internal.h" />
+        <ClInclude Include="..\third_party\snappy\snappy-sinksource.h" />
+        <ClInclude Include="..\third_party\snappy\snappy-stubs-internal.h" />
+        <ClInclude Include="..\third_party\snappy\snappy-stubs-public.h" />
+        <ClInclude Include="..\third_party\snappy\snappy.h" />
+        <ClInclude Include="..\util\builder.h" />
+        <ClInclude Include="..\util\checksum.h" />
+        <ClInclude Include="..\util\compress.h" />
+        <ClInclude Include="..\util\concurrency\list.h" />
+        <ClInclude Include="..\util\concurrency\task.h" />
+        <ClInclude Include="..\util\concurrency\value.h" />
+        <ClInclude Include="..\util\file.h" />
+        <ClInclude Include="..\util\goodies.h" />
+        <ClInclude Include="..\util\hashtab.h" />
+        <ClInclude Include="..\db\lasterror.h" />
+        <ClInclude Include="..\util\log.h" />
+        <ClInclude Include="..\util\logfile.h" />
+        <ClInclude Include="..\util\lruishmap.h" />
+        <ClInclude Include="..\util\md5.h" />
+        <ClInclude Include="..\util\md5.hpp" />
+        <ClInclude Include="..\util\miniwebserver.h" />
+        <ClInclude Include="..\util\mmap.h" />
+        <ClInclude Include="..\util\mongoutils\hash.h" />
+        <ClInclude Include="..\util\sock.h" />
+        <ClInclude Include="..\util\unittest.h" />
+    </ItemGroup>
+    <ItemGroup>
+        <ClCompile Include="..\bson\oid.cpp" />
+        <ClCompile Include="..\client\dbclientcursor.cpp" />
+        <ClCompile Include="..\client\dbclient_rs.cpp" />
+        <ClCompile Include="..\client\distlock.cpp" />
+        <ClCompile Include="..\client\gridfs.cpp" />
+        <ClCompile Include="..\client\model.cpp" />
+        <ClCompile Include="..\client\parallel.cpp" />
+        <ClCompile Include="..\db\btreebuilder.cpp" />
+        <ClCompile Include="..\db\cap.cpp" />
+        <ClCompile Include="..\db\commands\isself.cpp" />
+        <ClCompile Include="..\db\compact.cpp" />
+        <ClCompile Include="..\db\dbcommands_admin.cpp" />
+        <ClCompile Include="..\db\dbcommands_generic.cpp" />
+        <ClCompile Include="..\db\dur.cpp" />
+        <ClCompile Include="..\db\durop.cpp" />
+        <ClCompile Include="..\db\dur_commitjob.cpp" />
+        <ClCompile Include="..\db\dur_journal.cpp" />
+        <ClCompile Include="..\db\dur_preplogbuffer.cpp" />
+        <ClCompile Include="..\db\dur_recover.cpp" />
+        <ClCompile Include="..\db\dur_writetodatafiles.cpp" />
+        <ClCompile Include="..\db\geo\2d.cpp" />
+        <ClCompile Include="..\db\geo\haystack.cpp" />
+        <ClCompile Include="..\db\key.cpp" />
+        <ClCompile Include="..\db\mongommf.cpp" />
+        <ClCompile Include="..\db\ops\delete.cpp" />
+        <ClCompile Include="..\db\ops\query.cpp" />
+        <ClCompile Include="..\db\ops\update.cpp" />
+        <ClCompile Include="..\db\projection.cpp" />
+        <ClCompile Include="..\db\queryoptimizercursor.cpp" />
+        <ClCompile Include="..\db\querypattern.cpp">
+            <PrecompiledHeader Condition="'$(Configuration)|$(Platform)'=='Debug|x64'">NotUsing</PrecompiledHeader>
+            <PrecompiledHeader Condition="'$(Configuration)|$(Platform)'=='Release|x64'">NotUsing</PrecompiledHeader>
+            <PrecompiledHeader Condition="'$(Configuration)|$(Platform)'=='Debug|Win32'">NotUsing</PrecompiledHeader>
+            <PrecompiledHeader Condition="'$(Configuration)|$(Platform)'=='Release|Win32'">NotUsing</PrecompiledHeader>
+        </ClCompile>
+        <ClCompile Include="..\db\record.cpp" />
+        <ClCompile Include="..\db\repl\consensus.cpp" />
+        <ClCompile Include="..\db\repl\heartbeat.cpp" />
+        <ClCompile Include="..\db\repl\manager.cpp" />
+        <ClCompile Include="..\db\repl\rs.cpp" />
+        <ClCompile Include="..\db\repl\rs_initialsync.cpp" />
+        <ClCompile Include="..\db\repl\rs_initiate.cpp" />
+        <ClCompile Include="..\db\repl\rs_rollback.cpp" />
+        <ClCompile Include="..\db\repl\rs_sync.cpp" />
+        <ClCompile Include="..\db\restapi.cpp" />
+        <ClCompile Include="..\db\scanandorder.cpp" />
+        <ClCompile Include="..\db\security_common.cpp" />
+        <ClCompile Include="..\third_party\pcre-7.4\pcrecpp.cc">
+            <PrecompiledHeader Condition="'$(Configuration)|$(Platform)'=='Debug|Win32'">
+            </PrecompiledHeader>
+            <PrecompiledHeader Condition="'$(Configuration)|$(Platform)'=='Debug|x64'">
+            </PrecompiledHeader>
+            <PrecompiledHeader Condition="'$(Configuration)|$(Platform)'=='Release|Win32'">
+            </PrecompiledHeader>
+            <PrecompiledHeader Condition="'$(Configuration)|$(Platform)'=='Release|x64'">
+            </PrecompiledHeader>
+        </ClCompile>
+        <ClCompile Include="..\third_party\pcre-7.4\pcre_chartables.c">
+            <PrecompiledHeader Condition="'$(Configuration)|$(Platform)'=='Debug|Win32'">
+            </PrecompiledHeader>
+            <PrecompiledHeader Condition="'$(Configuration)|$(Platform)'=='Debug|x64'">
+            </PrecompiledHeader>
+            <PrecompiledHeader Condition="'$(Configuration)|$(Platform)'=='Release|Win32'">
+            </PrecompiledHeader>
+            <PrecompiledHeader Condition="'$(Configuration)|$(Platform)'=='Release|x64'">
+            </PrecompiledHeader>
+        </ClCompile>
+        <ClCompile Include="..\third_party\pcre-7.4\pcre_compile.c">
+            <PrecompiledHeader Condition="'$(Configuration)|$(Platform)'=='Debug|Win32'">
+            </PrecompiledHeader>
+            <PrecompiledHeader Condition="'$(Configuration)|$(Platform)'=='Debug|x64'">
+            </PrecompiledHeader>
+            <PrecompiledHeader Condition="'$(Configuration)|$(Platform)'=='Release|Win32'">
+            </PrecompiledHeader>
+            <PrecompiledHeader Condition="'$(Configuration)|$(Platform)'=='Release|x64'">
+            </PrecompiledHeader>
+        </ClCompile>
+        <ClCompile Include="..\third_party\pcre-7.4\pcre_config.c">
+            <PrecompiledHeader Condition="'$(Configuration)|$(Platform)'=='Debug|Win32'">
+            </PrecompiledHeader>
+            <PrecompiledHeader Condition="'$(Configuration)|$(Platform)'=='Debug|x64'">
+            </PrecompiledHeader>
+            <PrecompiledHeader Condition="'$(Configuration)|$(Platform)'=='Release|Win32'">
+            </PrecompiledHeader>
+            <PrecompiledHeader Condition="'$(Configuration)|$(Platform)'=='Release|x64'">
+            </PrecompiledHeader>
+        </ClCompile>
+        <ClCompile Include="..\third_party\pcre-7.4\pcre_dfa_exec.c">
+            <PrecompiledHeader Condition="'$(Configuration)|$(Platform)'=='Debug|Win32'">
+            </PrecompiledHeader>
+            <PrecompiledHeader Condition="'$(Configuration)|$(Platform)'=='Debug|x64'">
+            </PrecompiledHeader>
+            <PrecompiledHeader Condition="'$(Configuration)|$(Platform)'=='Release|Win32'">
+            </PrecompiledHeader>
+            <PrecompiledHeader Condition="'$(Configuration)|$(Platform)'=='Release|x64'">
+            </PrecompiledHeader>
+        </ClCompile>
+        <ClCompile Include="..\third_party\pcre-7.4\pcre_exec.c">
+            <PrecompiledHeader Condition="'$(Configuration)|$(Platform)'=='Debug|Win32'">
+            </PrecompiledHeader>
+            <PrecompiledHeader Condition="'$(Configuration)|$(Platform)'=='Debug|x64'">
+            </PrecompiledHeader>
+            <PrecompiledHeader Condition="'$(Configuration)|$(Platform)'=='Release|Win32'">
+            </PrecompiledHeader>
+            <PrecompiledHeader Condition="'$(Configuration)|$(Platform)'=='Release|x64'">
+            </PrecompiledHeader>
+        </ClCompile>
+        <ClCompile Include="..\third_party\pcre-7.4\pcre_fullinfo.c">
+            <PrecompiledHeader Condition="'$(Configuration)|$(Platform)'=='Debug|Win32'">
+            </PrecompiledHeader>
+            <PrecompiledHeader Condition="'$(Configuration)|$(Platform)'=='Debug|x64'">
+            </PrecompiledHeader>
+            <PrecompiledHeader Condition="'$(Configuration)|$(Platform)'=='Release|Win32'">
+            </PrecompiledHeader>
+            <PrecompiledHeader Condition="'$(Configuration)|$(Platform)'=='Release|x64'">
+            </PrecompiledHeader>
+        </ClCompile>
+        <ClCompile Include="..\third_party\pcre-7.4\pcre_get.c">
+            <PrecompiledHeader Condition="'$(Configuration)|$(Platform)'=='Debug|Win32'">
+            </PrecompiledHeader>
+            <PrecompiledHeader Condition="'$(Configuration)|$(Platform)'=='Debug|x64'">
+            </PrecompiledHeader>
+            <PrecompiledHeader Condition="'$(Configuration)|$(Platform)'=='Release|Win32'">
+            </PrecompiledHeader>
+            <PrecompiledHeader Condition="'$(Configuration)|$(Platform)'=='Release|x64'">
+            </PrecompiledHeader>
+        </ClCompile>
+        <ClCompile Include="..\third_party\pcre-7.4\pcre_globals.c">
+            <PrecompiledHeader Condition="'$(Configuration)|$(Platform)'=='Debug|Win32'">
+            </PrecompiledHeader>
+            <PrecompiledHeader Condition="'$(Configuration)|$(Platform)'=='Debug|x64'">
+            </PrecompiledHeader>
+            <PrecompiledHeader Condition="'$(Configuration)|$(Platform)'=='Release|Win32'">
+            </PrecompiledHeader>
+            <PrecompiledHeader Condition="'$(Configuration)|$(Platform)'=='Release|x64'">
+            </PrecompiledHeader>
+        </ClCompile>
+        <ClCompile Include="..\third_party\pcre-7.4\pcre_info.c">
+            <PrecompiledHeader Condition="'$(Configuration)|$(Platform)'=='Debug|Win32'">
+            </PrecompiledHeader>
+            <PrecompiledHeader Condition="'$(Configuration)|$(Platform)'=='Debug|x64'">
+            </PrecompiledHeader>
+            <PrecompiledHeader Condition="'$(Configuration)|$(Platform)'=='Release|Win32'">
+            </PrecompiledHeader>
+            <PrecompiledHeader Condition="'$(Configuration)|$(Platform)'=='Release|x64'">
+            </PrecompiledHeader>
+        </ClCompile>
+        <ClCompile Include="..\third_party\pcre-7.4\pcre_maketables.c">
+            <PrecompiledHeader Condition="'$(Configuration)|$(Platform)'=='Debug|Win32'">
+            </PrecompiledHeader>
+            <PrecompiledHeader Condition="'$(Configuration)|$(Platform)'=='Debug|x64'">
+            </PrecompiledHeader>
+            <PrecompiledHeader Condition="'$(Configuration)|$(Platform)'=='Release|Win32'">
+            </PrecompiledHeader>
+            <PrecompiledHeader Condition="'$(Configuration)|$(Platform)'=='Release|x64'">
+            </PrecompiledHeader>
+        </ClCompile>
+        <ClCompile Include="..\third_party\pcre-7.4\pcre_newline.c">
+            <PrecompiledHeader Condition="'$(Configuration)|$(Platform)'=='Debug|Win32'">
+            </PrecompiledHeader>
+            <PrecompiledHeader Condition="'$(Configuration)|$(Platform)'=='Debug|x64'">
+            </PrecompiledHeader>
+            <PrecompiledHeader Condition="'$(Configuration)|$(Platform)'=='Release|Win32'">
+            </PrecompiledHeader>
+            <PrecompiledHeader Condition="'$(Configuration)|$(Platform)'=='Release|x64'">
+            </PrecompiledHeader>
+        </ClCompile>
+        <ClCompile Include="..\third_party\pcre-7.4\pcre_ord2utf8.c">
+            <PrecompiledHeader Condition="'$(Configuration)|$(Platform)'=='Debug|Win32'">
+            </PrecompiledHeader>
+            <PrecompiledHeader Condition="'$(Configuration)|$(Platform)'=='Debug|x64'">
+            </PrecompiledHeader>
+            <PrecompiledHeader Condition="'$(Configuration)|$(Platform)'=='Release|Win32'">
+            </PrecompiledHeader>
+            <PrecompiledHeader Condition="'$(Configuration)|$(Platform)'=='Release|x64'">
+            </PrecompiledHeader>
+        </ClCompile>
+        <ClCompile Include="..\third_party\pcre-7.4\pcre_refcount.c">
+            <PrecompiledHeader Condition="'$(Configuration)|$(Platform)'=='Debug|Win32'">
+            </PrecompiledHeader>
+            <PrecompiledHeader Condition="'$(Configuration)|$(Platform)'=='Debug|x64'">
+            </PrecompiledHeader>
+            <PrecompiledHeader Condition="'$(Configuration)|$(Platform)'=='Release|Win32'">
+            </PrecompiledHeader>
+            <PrecompiledHeader Condition="'$(Configuration)|$(Platform)'=='Release|x64'">
+            </PrecompiledHeader>
+        </ClCompile>
+        <ClCompile Include="..\third_party\pcre-7.4\pcre_scanner.cc">
+            <PrecompiledHeader Condition="'$(Configuration)|$(Platform)'=='Debug|Win32'">
+            </PrecompiledHeader>
+            <PrecompiledHeader Condition="'$(Configuration)|$(Platform)'=='Debug|x64'">
+            </PrecompiledHeader>
+            <PrecompiledHeader Condition="'$(Configuration)|$(Platform)'=='Release|Win32'">
+            </PrecompiledHeader>
+            <PrecompiledHeader Condition="'$(Configuration)|$(Platform)'=='Release|x64'">
+            </PrecompiledHeader>
+        </ClCompile>
+        <ClCompile Include="..\third_party\pcre-7.4\pcre_stringpiece.cc">
+            <PrecompiledHeader Condition="'$(Configuration)|$(Platform)'=='Debug|Win32'">
+            </PrecompiledHeader>
+            <PrecompiledHeader Condition="'$(Configuration)|$(Platform)'=='Debug|x64'">
+            </PrecompiledHeader>
+            <PrecompiledHeader Condition="'$(Configuration)|$(Platform)'=='Release|Win32'">
+            </PrecompiledHeader>
+            <PrecompiledHeader Condition="'$(Configuration)|$(Platform)'=='Release|x64'">
+            </PrecompiledHeader>
+        </ClCompile>
+        <ClCompile Include="..\third_party\pcre-7.4\pcre_study.c">
+            <PrecompiledHeader Condition="'$(Configuration)|$(Platform)'=='Debug|Win32'">
+            </PrecompiledHeader>
+            <PrecompiledHeader Condition="'$(Configuration)|$(Platform)'=='Debug|x64'">
+            </PrecompiledHeader>
+            <PrecompiledHeader Condition="'$(Configuration)|$(Platform)'=='Release|Win32'">
+            </PrecompiledHeader>
+            <PrecompiledHeader Condition="'$(Configuration)|$(Platform)'=='Release|x64'">
+            </PrecompiledHeader>
+        </ClCompile>
+        <ClCompile Include="..\third_party\pcre-7.4\pcre_tables.c">
+            <PrecompiledHeader Condition="'$(Configuration)|$(Platform)'=='Debug|Win32'">
+            </PrecompiledHeader>
+            <PrecompiledHeader Condition="'$(Configuration)|$(Platform)'=='Debug|x64'">
+            </PrecompiledHeader>
+            <PrecompiledHeader Condition="'$(Configuration)|$(Platform)'=='Release|Win32'">
+            </PrecompiledHeader>
+            <PrecompiledHeader Condition="'$(Configuration)|$(Platform)'=='Release|x64'">
+            </PrecompiledHeader>
+        </ClCompile>
+        <ClCompile Include="..\third_party\pcre-7.4\pcre_try_flipped.c">
+            <PrecompiledHeader Condition="'$(Configuration)|$(Platform)'=='Debug|Win32'">
+            </PrecompiledHeader>
+            <PrecompiledHeader Condition="'$(Configuration)|$(Platform)'=='Debug|x64'">
+            </PrecompiledHeader>
+            <PrecompiledHeader Condition="'$(Configuration)|$(Platform)'=='Release|Win32'">
+            </PrecompiledHeader>
+            <PrecompiledHeader Condition="'$(Configuration)|$(Platform)'=='Release|x64'">
+            </PrecompiledHeader>
+        </ClCompile>
+        <ClCompile Include="..\third_party\pcre-7.4\pcre_ucp_searchfuncs.c">
+            <PrecompiledHeader Condition="'$(Configuration)|$(Platform)'=='Debug|Win32'">
+            </PrecompiledHeader>
+            <PrecompiledHeader Condition="'$(Configuration)|$(Platform)'=='Debug|x64'">
+            </PrecompiledHeader>
+            <PrecompiledHeader Condition="'$(Configuration)|$(Platform)'=='Release|Win32'">
+            </PrecompiledHeader>
+            <PrecompiledHeader Condition="'$(Configuration)|$(Platform)'=='Release|x64'">
+            </PrecompiledHeader>
+        </ClCompile>
+        <ClCompile Include="..\third_party\pcre-7.4\pcre_valid_utf8.c">
+            <PrecompiledHeader Condition="'$(Configuration)|$(Platform)'=='Debug|Win32'">
+            </PrecompiledHeader>
+            <PrecompiledHeader Condition="'$(Configuration)|$(Platform)'=='Debug|x64'">
+            </PrecompiledHeader>
+            <PrecompiledHeader Condition="'$(Configuration)|$(Platform)'=='Release|Win32'">
+            </PrecompiledHeader>
+            <PrecompiledHeader Condition="'$(Configuration)|$(Platform)'=='Release|x64'">
+            </PrecompiledHeader>
+        </ClCompile>
+        <ClCompile Include="..\third_party\pcre-7.4\pcre_version.c">
+            <PrecompiledHeader Condition="'$(Configuration)|$(Platform)'=='Debug|Win32'">
+            </PrecompiledHeader>
+            <PrecompiledHeader Condition="'$(Configuration)|$(Platform)'=='Debug|x64'">
+            </PrecompiledHeader>
+            <PrecompiledHeader Condition="'$(Configuration)|$(Platform)'=='Release|Win32'">
+            </PrecompiledHeader>
+            <PrecompiledHeader Condition="'$(Configuration)|$(Platform)'=='Release|x64'">
+            </PrecompiledHeader>
+        </ClCompile>
+        <ClCompile Include="..\third_party\pcre-7.4\pcre_xclass.c">
+            <PrecompiledHeader Condition="'$(Configuration)|$(Platform)'=='Debug|Win32'">
+            </PrecompiledHeader>
+            <PrecompiledHeader Condition="'$(Configuration)|$(Platform)'=='Debug|x64'">
+            </PrecompiledHeader>
+            <PrecompiledHeader Condition="'$(Configuration)|$(Platform)'=='Release|Win32'">
+            </PrecompiledHeader>
+            <PrecompiledHeader Condition="'$(Configuration)|$(Platform)'=='Release|x64'">
+            </PrecompiledHeader>
+        </ClCompile>
+        <ClCompile Include="..\third_party\pcre-7.4\pcreposix.c">
+            <PrecompiledHeader Condition="'$(Configuration)|$(Platform)'=='Debug|Win32'">
+            </PrecompiledHeader>
+            <PrecompiledHeader Condition="'$(Configuration)|$(Platform)'=='Debug|x64'">
+            </PrecompiledHeader>
+            <PrecompiledHeader Condition="'$(Configuration)|$(Platform)'=='Release|Win32'">
+            </PrecompiledHeader>
+            <PrecompiledHeader Condition="'$(Configuration)|$(Platform)'=='Release|x64'">
+            </PrecompiledHeader>
+        </ClCompile>
+        <ClCompile Include="..\client\connpool.cpp" />
+        <ClCompile Include="..\client\dbclient.cpp" />
+        <ClCompile Include="..\client\syncclusterconnection.cpp" />
+        <ClCompile Include="..\db\btree.cpp" />
+        <ClCompile Include="..\db\btreecursor.cpp" />
+        <ClCompile Include="..\pch.cpp">
+            <PrecompiledHeader Condition="'$(Configuration)|$(Platform)'=='Debug|Win32'">Create</PrecompiledHeader>
+            <PrecompiledHeader Condition="'$(Configuration)|$(Platform)'=='Debug|x64'">Create</PrecompiledHeader>
+            <PrecompiledHeader Condition="'$(Configuration)|$(Platform)'=='Release|Win32'">Create</PrecompiledHeader>
+            <PrecompiledHeader Condition="'$(Configuration)|$(Platform)'=='Release|x64'">Create</PrecompiledHeader>
+        </ClCompile>
+        <ClCompile Include="..\db\client.cpp" />
+        <ClCompile Include="..\db\clientcursor.cpp" />
+        <ClCompile Include="..\db\cloner.cpp" />
+        <ClCompile Include="..\db\commands.cpp" />
+        <ClCompile Include="..\db\common.cpp" />
+        <ClCompile Include="..\db\cursor.cpp" />
+        <ClCompile Include="..\db\database.cpp" />
+        <ClCompile Include="..\db\dbcommands.cpp" />
+        <ClCompile Include="..\db\dbeval.cpp" />
+        <ClCompile Include="..\db\dbhelpers.cpp" />
+        <ClCompile Include="..\db\dbwebserver.cpp" />
+        <ClCompile Include="..\db\extsort.cpp" />
+        <ClCompile Include="..\db\index.cpp" />
+        <ClCompile Include="..\db\indexkey.cpp" />
+        <ClCompile Include="..\db\instance.cpp" />
+        <ClCompile Include="..\db\introspect.cpp" />
+        <ClCompile Include="..\db\jsobj.cpp" />
+        <ClCompile Include="..\db\json.cpp" />
+        <ClCompile Include="..\db\lasterror.cpp" />
+        <ClCompile Include="..\db\matcher.cpp" />
+        <ClCompile Include="..\scripting\bench.cpp" />
+        <ClCompile Include="..\s\chunk.cpp" />
+        <ClCompile Include="..\s\config.cpp" />
+        <ClCompile Include="..\s\d_chunk_manager.cpp" />
+        <ClCompile Include="..\s\d_migrate.cpp" />
+        <ClCompile Include="..\s\d_split.cpp" />
+        <ClCompile Include="..\s\d_state.cpp" />
+        <ClCompile Include="..\s\d_writeback.cpp" />
+        <ClCompile Include="..\s\grid.cpp" />
+        <ClCompile Include="..\s\shard.cpp" />
+        <ClCompile Include="..\s\shardconnection.cpp" />
+        <ClCompile Include="..\s\shardkey.cpp" />
+        <ClCompile Include="..\third_party\snappy\snappy-sinksource.cc">
+            <PrecompiledHeader Condition="'$(Configuration)|$(Platform)'=='Debug|x64'">NotUsing</PrecompiledHeader>
+            <PrecompiledHeader Condition="'$(Configuration)|$(Platform)'=='Debug|Win32'">NotUsing</PrecompiledHeader>
+            <PrecompiledHeader Condition="'$(Configuration)|$(Platform)'=='Release|Win32'">NotUsing</PrecompiledHeader>
+            <PrecompiledHeader Condition="'$(Configuration)|$(Platform)'=='Release|x64'">NotUsing</PrecompiledHeader>
+        </ClCompile>
+        <ClCompile Include="..\third_party\snappy\snappy.cc">
+            <PrecompiledHeader Condition="'$(Configuration)|$(Platform)'=='Debug|x64'">NotUsing</PrecompiledHeader>
+            <PrecompiledHeader Condition="'$(Configuration)|$(Platform)'=='Debug|Win32'">NotUsing</PrecompiledHeader>
+            <PrecompiledHeader Condition="'$(Configuration)|$(Platform)'=='Release|Win32'">NotUsing</PrecompiledHeader>
+            <PrecompiledHeader Condition="'$(Configuration)|$(Platform)'=='Release|x64'">NotUsing</PrecompiledHeader>
+        </ClCompile>
+        <ClCompile Include="..\util\alignedbuilder.cpp">
+            <PrecompiledHeader Condition="'$(Configuration)|$(Platform)'=='Debug|Win32'">NotUsing</PrecompiledHeader>
+        </ClCompile>
+        <ClCompile Include="..\util\compress.cpp">
+            <PrecompiledHeader Condition="'$(Configuration)|$(Platform)'=='Debug|x64'">NotUsing</PrecompiledHeader>
+            <PrecompiledHeader Condition="'$(Configuration)|$(Platform)'=='Debug|Win32'">NotUsing</PrecompiledHeader>
+            <PrecompiledHeader Condition="'$(Configuration)|$(Platform)'=='Release|Win32'">NotUsing</PrecompiledHeader>
+            <PrecompiledHeader Condition="'$(Configuration)|$(Platform)'=='Release|x64'">NotUsing</PrecompiledHeader>
+        </ClCompile>
+        <ClCompile Include="..\util\concurrency\spin_lock.cpp">
+            <PrecompiledHeader Condition="'$(Configuration)|$(Platform)'=='Debug|x64'">NotUsing</PrecompiledHeader>
+        </ClCompile>
+        <ClCompile Include="..\util\concurrency\synchronization.cpp" />
+        <ClCompile Include="..\util\concurrency\task.cpp" />
+        <ClCompile Include="..\util\concurrency\thread_pool.cpp" />
+        <ClCompile Include="..\util\concurrency\vars.cpp" />
+        <ClCompile Include="..\util\file_allocator.cpp" />
+        <ClCompile Include="..\util\log.cpp" />
+        <ClCompile Include="..\util\logfile.cpp" />
+        <ClCompile Include="..\util\mmap_win.cpp" />
+        <ClCompile Include="..\db\namespace.cpp" />
+        <ClCompile Include="..\db\nonce.cpp" />
+        <ClCompile Include="..\db\pdfile.cpp" />
+        <ClCompile Include="..\db\queryoptimizer.cpp" />
+        <ClCompile Include="..\util\processinfo.cpp" />
+        <ClCompile Include="..\db\repl.cpp" />
+        <ClCompile Include="..\db\security.cpp" />
+        <ClCompile Include="..\db\security_commands.cpp" />
+        <ClCompile Include="..\db\tests.cpp" />
+        <ClCompile Include="..\db\cmdline.cpp" />
+        <ClCompile Include="..\db\dbmessage.cpp" />
+        <ClCompile Include="..\db\matcher_covered.cpp" />
+        <ClCompile Include="..\db\oplog.cpp" />
+        <ClCompile Include="..\db\queryutil.cpp" />
+        <ClCompile Include="..\db\repl_block.cpp" />
+        <ClCompile Include="..\util\assert_util.cpp" />
+        <ClCompile Include="..\util\background.cpp" />
+        <ClCompile Include="..\util\base64.cpp" />
+        <ClCompile Include="..\util\md5.c">
+            <PrecompiledHeader Condition="'$(Configuration)|$(Platform)'=='Debug|Win32'">
+            </PrecompiledHeader>
+            <PrecompiledHeader Condition="'$(Configuration)|$(Platform)'=='Debug|x64'">
+            </PrecompiledHeader>
+            <PrecompiledHeader Condition="'$(Configuration)|$(Platform)'=='Release|Win32'">
+            </PrecompiledHeader>
+            <PrecompiledHeader Condition="'$(Configuration)|$(Platform)'=='Release|x64'">
+            </PrecompiledHeader>
+            <PrecompiledHeaderFile Condition="'$(Configuration)|$(Platform)'=='Release|Win32'">
+            </PrecompiledHeaderFile>
+            <PrecompiledHeaderFile Condition="'$(Configuration)|$(Platform)'=='Release|x64'">
+            </PrecompiledHeaderFile>
+        </ClCompile>
+        <ClCompile Include="..\util\md5main.cpp" />
+        <ClCompile Include="..\util\net\message.cpp" />
+        <ClCompile Include="..\util\net\listen.cpp" />
+        <ClCompile Include="..\util\net\message_server_port.cpp" />
+        <ClCompile Include="..\util\net\message_port.cpp" />
+        <ClCompile Include="..\util\net\miniwebserver.cpp" />
+        <ClCompile Include="..\util\mmap.cpp" />
+        <ClCompile Include="..\util\processinfo_win32.cpp" />
+        <ClCompile Include="..\util\ramlog.cpp" />
+        <ClCompile Include="..\util\net\sock.cpp" />
+        <ClCompile Include="..\util\stringutils.cpp" />
+        <ClCompile Include="..\util\text.cpp" />
+        <ClCompile Include="..\util\util.cpp" />
+        <ClCompile Include="..\s\d_logic.cpp" />
+        <ClCompile Include="..\scripting\engine.cpp" />
+        <ClCompile Include="..\scripting\engine_spidermonkey.cpp" />
+        <ClCompile Include="..\shell\mongo_vstudio.cpp">
+            <PrecompiledHeader Condition="'$(Configuration)|$(Platform)'=='Debug|Win32'">
+            </PrecompiledHeader>
+            <PrecompiledHeader Condition="'$(Configuration)|$(Platform)'=='Debug|x64'">NotUsing</PrecompiledHeader>
+            <PrecompiledHeader Condition="'$(Configuration)|$(Platform)'=='Release|Win32'">
+            </PrecompiledHeader>
+            <PrecompiledHeader Condition="'$(Configuration)|$(Platform)'=='Release|x64'">
+            </PrecompiledHeader>
+        </ClCompile>
+        <ClCompile Include="..\scripting\utils.cpp" />
+        <ClCompile Include="..\util\version.cpp" />
+        <ClCompile Include="basictests.cpp" />
+        <ClCompile Include="btreetests.cpp" />
+        <ClCompile Include="clienttests.cpp" />
+        <ClCompile Include="cursortests.cpp" />
+        <ClCompile Include="dbtests.cpp" />
+        <ClCompile Include="directclienttests.cpp" />
+        <ClCompile Include="framework.cpp" />
+        <ClCompile Include="jsobjtests.cpp" />
+        <ClCompile Include="jsontests.cpp" />
+        <ClCompile Include="jstests.cpp" />
+        <ClCompile Include="matchertests.cpp" />
+        <ClCompile Include="mmaptests.cpp" />
+        <ClCompile Include="namespacetests.cpp" />
+        <ClCompile Include="pdfiletests.cpp" />
+        <ClCompile Include="perftests.cpp" />
+        <ClCompile Include="queryoptimizertests.cpp" />
+        <ClCompile Include="querytests.cpp" />
+        <ClCompile Include="repltests.cpp" />
+        <ClCompile Include="socktests.cpp" />
+        <ClCompile Include="spin_lock_test.cpp" />
+        <ClCompile Include="threadedtests.cpp">
+            <DisableSpecificWarnings Condition="'$(Configuration)|$(Platform)'=='Debug|Win32'">4180;%(DisableSpecificWarnings)</DisableSpecificWarnings>
+            <DisableSpecificWarnings Condition="'$(Configuration)|$(Platform)'=='Debug|x64'">4180;%(DisableSpecificWarnings)</DisableSpecificWarnings>
+        </ClCompile>
+        <ClCompile Include="updatetests.cpp" />
+        <ClCompile Include="..\db\stats\counters.cpp" />
+        <ClCompile Include="..\db\stats\snapshots.cpp" />
+        <ClCompile Include="..\db\stats\top.cpp" />
+        <ClCompile Include="..\db\repl\health.cpp" />
+        <ClCompile Include="..\db\repl\replset_commands.cpp" />
+        <ClCompile Include="..\db\repl\rs_config.cpp" />
+    </ItemGroup>
+    <ItemGroup>
+        <None Include="..\SConstruct" />
+        <None Include="btreetests.inl" />
+    </ItemGroup>
+    <ItemGroup>
+        <Library Include="..\..\js\js32d.lib">
+            <FileType>Document</FileType>
+            <ExcludedFromBuild Condition="'$(Configuration)|$(Platform)'=='Debug|x64'">true</ExcludedFromBuild>
+            <ExcludedFromBuild Condition="'$(Configuration)|$(Platform)'=='Release|x64'">true</ExcludedFromBuild>
+            <ExcludedFromBuild Condition="'$(Configuration)|$(Platform)'=='Release|Win32'">true</ExcludedFromBuild>
+        </Library>
+        <Library Include="..\..\js\js32r.lib">
+            <FileType>Document</FileType>
+            <ExcludedFromBuild Condition="'$(Configuration)|$(Platform)'=='Debug|Win32'">true</ExcludedFromBuild>
+            <ExcludedFromBuild Condition="'$(Configuration)|$(Platform)'=='Debug|x64'">true</ExcludedFromBuild>
+            <ExcludedFromBuild Condition="'$(Configuration)|$(Platform)'=='Release|x64'">true</ExcludedFromBuild>
+        </Library>
+        <Library Include="..\..\js\js64d.lib">
+            <FileType>Document</FileType>
+            <ExcludedFromBuild Condition="'$(Configuration)|$(Platform)'=='Debug|Win32'">true</ExcludedFromBuild>
+            <ExcludedFromBuild Condition="'$(Configuration)|$(Platform)'=='Release|x64'">true</ExcludedFromBuild>
+            <ExcludedFromBuild Condition="'$(Configuration)|$(Platform)'=='Release|Win32'">true</ExcludedFromBuild>
+        </Library>
+        <Library Include="..\..\js\js64r.lib">
+            <FileType>Document</FileType>
+            <ExcludedFromBuild Condition="'$(Configuration)|$(Platform)'=='Debug|Win32'">true</ExcludedFromBuild>
+            <ExcludedFromBuild Condition="'$(Configuration)|$(Platform)'=='Debug|x64'">true</ExcludedFromBuild>
+            <ExcludedFromBuild Condition="'$(Configuration)|$(Platform)'=='Release|Win32'">true</ExcludedFromBuild>
+        </Library>
+    </ItemGroup>
+    <Import Project="$(VCTargetsPath)\Microsoft.Cpp.targets" />
+    <ImportGroup Label="ExtensionTargets">
+    </ImportGroup>
 </Project>