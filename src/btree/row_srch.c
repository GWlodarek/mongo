/*-
 * Copyright (c) 2008-2013 WiredTiger, Inc.
 *	All rights reserved.
 *
 * See the file LICENSE for redistribution information.
 */

#include "wt_internal.h"

/*
 * __wt_search_insert --
 *	Search a row-store insert list, creating a skiplist stack as we go.
 */
int
__wt_search_insert(WT_SESSION_IMPL *session,
    WT_CURSOR_BTREE *cbt, WT_INSERT_HEAD *inshead, WT_ITEM *srch_key)
{
	WT_BTREE *btree;
	WT_INSERT **insp, *last_ins, *ret_ins;
	WT_ITEM insert_key;
	int cmp, i;

	btree = S2BT(session);

	/* If there's no insert chain to search, we're done. */
	if ((ret_ins = WT_SKIP_LAST(inshead)) == NULL) {
		cbt->ins = NULL;
		cbt->next_stack[0] = NULL;
		return (0);
	}

	/* Fast-path appends. */
	insert_key.data = WT_INSERT_KEY(ret_ins);
	insert_key.size = WT_INSERT_KEY_SIZE(ret_ins);
	WT_RET(WT_BTREE_CMP(session, btree, srch_key, &insert_key, cmp));
	if (cmp >= 0) {
		/*
		 * XXX We may race with another appending thread.
		 *
		 * To catch that case, rely on the atomic pointer read above
		 * and set the next stack to NULL here.  If we have raced with
		 * another thread, one of the next pointers will not be NULL by
		 * the time they are checked against the next stack inside the
		 * serialized insert function.
		 */
		for (i = WT_SKIP_MAXDEPTH - 1; i >= 0; i--) {
			cbt->ins_stack[i] = (i == 0) ? &ret_ins->next[0] :
			    (inshead->tail[i] != NULL) ?
			    &inshead->tail[i]->next[i] : &inshead->head[i];
			cbt->next_stack[i] = NULL;
		}
		cbt->compare = -cmp;
		cbt->ins = ret_ins;
		return (0);
	}

	/*
	 * The insert list is a skip list: start at the highest skip level, then
	 * go as far as possible at each level before stepping down to the next.
	 */
	last_ins = ret_ins = NULL;
	for (i = WT_SKIP_MAXDEPTH - 1, insp = &inshead->head[i]; i >= 0;) {
		if ((ret_ins = *insp) == NULL) {
			cbt->next_stack[i] = NULL;
			cbt->ins_stack[i--] = insp--;
			continue;
		}

		/*
		 * Comparisons may be repeated as we drop down skiplist levels;
		 * don't repeat comparisons, they might be expensive.
		 */
		if (ret_ins != last_ins) {
			last_ins = ret_ins;
			insert_key.data = WT_INSERT_KEY(ret_ins);
			insert_key.size = WT_INSERT_KEY_SIZE(ret_ins);
			WT_RET(WT_BTREE_CMP(
			    session, btree, srch_key, &insert_key, cmp));
		}

		if (cmp > 0)		/* Keep going at this level */
			insp = &ret_ins->next[i];
		else if (cmp == 0)
			for (; i >= 0; i--) {
				cbt->next_stack[i] = ret_ins->next[i];
				cbt->ins_stack[i] = &ret_ins->next[i];
			}
		else {			/* Drop down a level */
			cbt->next_stack[i] = ret_ins;
			cbt->ins_stack[i--] = insp--;
		}
	}

	/*
	 * For every insert element we review, we're getting closer to a better
	 * choice; update the compare field to its new value.
	 */
	cbt->compare = -cmp;
	cbt->ins = ret_ins;
	return (0);
}

/*
 * __wt_row_search --
 *	Search a row-store tree for a specific key.
 */
int
__wt_row_search(WT_SESSION_IMPL *session, WT_CURSOR_BTREE *cbt, int is_modify)
{
	WT_BTREE *btree;
	WT_DECL_RET;
	WT_ITEM *item, _item, *srch_key;
	WT_PAGE *page;
	WT_REF *ref;
	WT_ROW *rip;
	uint32_t base, indx, limit, match, skiphigh, skiplow;
	int cmp, depth;

	__cursor_search_clear(cbt);

	srch_key = &cbt->iface.key;

	btree = S2BT(session);
	item = &_item;
	rip = NULL;

	/* Search the internal pages of the tree. */
	cmp = -1;
	for (depth = 2,
	    page = btree->root_page; page->type == WT_PAGE_ROW_INT; ++depth) {
		/*
		 * Fast-path internal pages with one child, a common case for
		 * the root page in new trees.
		 */
		base = page->entries;
		ref = &page->u.intl.t[base - 1];
		if (base == 1)
			goto descend;

		/* Fast-path appends. */
		__wt_ref_key(page, ref, &item->data, &item->size);
		WT_ERR(WT_BTREE_CMP(session, btree, srch_key, item, cmp));
		if (cmp >= 0)
			goto descend;

		/*
		 * Binary search of internal pages.
		 *
		 * The row-store search routine uses a different comparison API.
		 * The assumption is we're comparing more than a few keys with
		 * matching prefixes, and it's a win to avoid the memory fetches
		 * by skipping over those prefixes.  That's done by tracking the
		 * length of the prefix match for the lowest and highest keys we
		 * compare.
		 */
		skiphigh = skiplow = 0;
		for (base = 0, ref = NULL,
		    limit = page->entries - 1; limit != 0; limit >>= 1) {
			indx = base + (limit >> 1);
			ref = page->u.intl.t + indx;

			/*
			 * If we're about to compare an application key with the
			 * 0th index on an internal page, pretend the 0th index
			 * sorts less than any application key.  This test is so
			 * we don't have to update internal pages if the
			 * application stores a new, "smallest" key in the tree.
			 */
			if (indx != 0) {
<<<<<<< HEAD
				__wt_ref_key(
				    page, ref, &item->data, &item->size);
				WT_ERR(WT_BTREE_CMP(
				    session, btree, srch_key, item, cmp));
=======
				ikey = ref->u.key;
				item->data = WT_IKEY_DATA(ikey);
				item->size = ikey->size;
				match = WT_MIN(skiplow, skiphigh);
				WT_ERR(WT_BTREE_CMP_SKIP(session,
				    btree, srch_key, item, cmp, &match));
>>>>>>> af6155fe
				if (cmp == 0)
					break;
				if (cmp < 0) {
					skiplow = match;
					continue;
				}
				skiphigh = match;
			}
			base = indx + 1;
			--limit;
		}

descend:	WT_ASSERT(session, ref != NULL);

		/*
		 * Reference the slot used for next step down the tree.
		 *
		 * Base is the smallest index greater than key and may be the
		 * (last + 1) index.  (Base cannot be the 0th index as the 0th
		 * index always sorts less than any application key).  The slot
		 * for descent is the one before base.
		 */
		if (cmp != 0)
			ref = page->u.intl.t + (base - 1);

		/*
		 * Swap the parent page for the child page; return on error,
		 * the swap function ensures we're holding nothing on failure.
		 *
		 * !!!
		 * Don't use WT_RET, we've already used WT_ERR, and the style
		 * checking code complains if we use WT_RET after a jump to an
		 * error label.
		 */
		if ((ret = __wt_page_swap(session, page, page, ref)) != 0)
			return (ret);
		page = ref->page;
	}

	/*
	 * We want to know how deep the tree gets because excessive depth can
	 * happen because of how WiredTiger splits.
	 */
	if (depth > btree->maximum_depth)
		btree->maximum_depth = depth;

	/*
	 * Copy the leaf page's write generation value before reading the page.
	 * Use a read memory barrier to ensure we read the value before we read
	 * any of the page's contents.
	 */
	if (is_modify) {
		/* Initialize the page's modification information */
		WT_ERR(__wt_page_modify_init(session, page));

		WT_ORDERED_READ(cbt->write_gen, page->modify->write_gen);
	}

	/*
	 * Do a binary search of the leaf page; the page might be empty, reset
	 * the comparison value.
	 */
	cmp = -1;
	skiphigh = skiplow = 0;			/* See internal loop comment. */
	for (base = 0, limit = page->entries; limit != 0; limit >>= 1) {
		indx = base + (limit >> 1);
		rip = page->u.row.d + indx;

<<<<<<< HEAD
		WT_ERR(__wt_row_leaf_key(session, page, rip, item, 1));
		WT_ERR(WT_BTREE_CMP(session, btree, srch_key, item, cmp));
=======
		WT_ERR(__wt_row_key(session, page, rip, item, 1));
		match = WT_MIN(skiplow, skiphigh);
		WT_ERR(WT_BTREE_CMP_SKIP(
		    session, btree, srch_key, item, cmp, &match));
>>>>>>> af6155fe
		if (cmp == 0)
			break;
		if (cmp < 0) {
			skiplow = match;
			continue;
		}

		skiphigh = match;
		base = indx + 1;
		--limit;
	}

	/*
	 * The best case is finding an exact match in the page's WT_ROW slot
	 * array, which is probable for any read-mostly workload.  In that
	 * case, we're not doing any kind of insert, all we can do is update
	 * an existing entry.  Check that case and get out fast.
	 */
	if (cmp == 0) {
		WT_ASSERT(session, rip != NULL);
		cbt->compare = 0;
		cbt->page = page;
		cbt->slot = WT_ROW_SLOT(page, rip);
		return (0);
	}

	/*
	 * We didn't find an exact match in the WT_ROW array.
	 *
	 * Base is the smallest index greater than key and may be the 0th index
	 * or the (last + 1) index.  Set the WT_ROW reference to be the largest
	 * index less than the key if that's possible (if base is the 0th index
	 * it means the application is inserting a key before any key found on
	 * the page).
	 */
	rip = page->u.row.d;
	if (base == 0)
		cbt->compare = 1;
	else {
		rip += base - 1;
		cbt->compare = -1;
	}

	/*
	 * It's still possible there is an exact match, but it's on an insert
	 * list.  Figure out which insert chain to search, and do the initial
	 * setup of the return information for the insert chain (we'll correct
	 * it as needed depending on what we find.)
	 *
	 * If inserting a key smaller than any key found in the WT_ROW array,
	 * use the extra slot of the insert array, otherwise insert lists map
	 * one-to-one to the WT_ROW array.
	 */
	cbt->slot = WT_ROW_SLOT(page, rip);
	if (base == 0) {
		F_SET(cbt, WT_CBT_SEARCH_SMALLEST);
		cbt->ins_head = WT_ROW_INSERT_SMALLEST(page);
	} else
		cbt->ins_head = WT_ROW_INSERT_SLOT(page, cbt->slot);

	/*
	 * Search the insert list for a match; __wt_search_insert sets the
	 * return insert information appropriately.
	 */
	cbt->page = page;
	WT_ERR(__wt_search_insert(session, cbt, cbt->ins_head, srch_key));
	return (0);

err:	WT_TRET(__wt_page_release(session, page));
	return (ret);
}

/*
 * __wt_row_random --
 *	Return a random key from a row-store tree.
 */
int
__wt_row_random(WT_SESSION_IMPL *session, WT_CURSOR_BTREE *cbt)
{
	WT_BTREE *btree;
	WT_DECL_RET;
	WT_INSERT *p, *t;
	WT_PAGE *page;
	WT_REF *ref;

	__cursor_search_clear(cbt);

	btree = S2BT(session);

	/* Walk the internal pages of the tree. */
	for (page = btree->root_page; page->type == WT_PAGE_ROW_INT;) {
		ref = page->u.intl.t + __wt_random() % page->entries;

		/*
		 * Swap the parent page for the child page; return on error,
		 * the swap function ensures we're holding nothing on failure.
		 */
		WT_RET(__wt_page_swap(session, page, page, ref));
		page = ref->page;
	}

	if (page->entries != 0) {
		/*
		 * The use case for this call is finding a place to split the
		 * tree.  Cheat (it's not like this is "random", anyway), and
		 * make things easier by returning the first key on the page.
		 * If the caller is attempting to split a newly created tree,
		 * or a tree with just one big page, that's not going to work,
		 * check for that.
		 */
		cbt->page = page;
		cbt->compare = 0;
		cbt->slot =
		    btree->root_page->entries < 2 ?
		    __wt_random() % page->entries : 0;
		return (0);
	}

	/*
	 * If the tree is new (and not empty), it might have a large insert
	 * list, pick the key in the middle of that insert list.
	 */
	F_SET(cbt, WT_CBT_SEARCH_SMALLEST);
	if ((cbt->ins_head = WT_ROW_INSERT_SMALLEST(page)) == NULL)
		WT_ERR(WT_NOTFOUND);
	for (p = t = WT_SKIP_FIRST(cbt->ins_head);;) {
		if ((p = WT_SKIP_NEXT(p)) == NULL)
			break;
		if ((p = WT_SKIP_NEXT(p)) == NULL)
			break;
		t = WT_SKIP_NEXT(t);
	}
	cbt->page = page;
	cbt->compare = 0;
	cbt->ins = t;

	return (0);

err:	WT_TRET(__wt_page_release(session, page));
	return (ret);
}<|MERGE_RESOLUTION|>--- conflicted
+++ resolved
@@ -167,19 +167,11 @@
 			 * application stores a new, "smallest" key in the tree.
 			 */
 			if (indx != 0) {
-<<<<<<< HEAD
 				__wt_ref_key(
 				    page, ref, &item->data, &item->size);
-				WT_ERR(WT_BTREE_CMP(
-				    session, btree, srch_key, item, cmp));
-=======
-				ikey = ref->u.key;
-				item->data = WT_IKEY_DATA(ikey);
-				item->size = ikey->size;
 				match = WT_MIN(skiplow, skiphigh);
 				WT_ERR(WT_BTREE_CMP_SKIP(session,
 				    btree, srch_key, item, cmp, &match));
->>>>>>> af6155fe
 				if (cmp == 0)
 					break;
 				if (cmp < 0) {
@@ -248,15 +240,10 @@
 		indx = base + (limit >> 1);
 		rip = page->u.row.d + indx;
 
-<<<<<<< HEAD
 		WT_ERR(__wt_row_leaf_key(session, page, rip, item, 1));
-		WT_ERR(WT_BTREE_CMP(session, btree, srch_key, item, cmp));
-=======
-		WT_ERR(__wt_row_key(session, page, rip, item, 1));
 		match = WT_MIN(skiplow, skiphigh);
 		WT_ERR(WT_BTREE_CMP_SKIP(
 		    session, btree, srch_key, item, cmp, &match));
->>>>>>> af6155fe
 		if (cmp == 0)
 			break;
 		if (cmp < 0) {
