/*-
 * Copyright (c) 2008-2012 WiredTiger, Inc.
 *	All rights reserved.
 *
 * See the file LICENSE for redistribution information.
 */

#include "wt_internal.h"

static void __evict_clear_tree_walk(WT_SESSION_IMPL *, WT_PAGE *);
static int  __evict_file_request(WT_SESSION_IMPL *, int);
static int  __evict_file_request_walk(WT_SESSION_IMPL *);
static int  __evict_lru(WT_SESSION_IMPL *);
static int  __evict_lru_cmp(const void *, const void *);
static int  __evict_page_request_walk(WT_SESSION_IMPL *);
static int  __evict_walk(WT_SESSION_IMPL *);
static int  __evict_walk_file(WT_SESSION_IMPL *, u_int *);
static int  __evict_worker(WT_SESSION_IMPL *);

/*
 * Tuning constants: I hesitate to call this tuning, but we want to review some
 * number of pages from each file's in-memory tree for each page we evict.
 */
#define	WT_EVICT_GROUP		30	/* Consider N pages as LRU candidates */
#define	WT_EVICT_WALK_PER_TABLE	35	/* Pages to visit per file */
#define	WT_EVICT_WALK_BASE	50	/* Pages tracked across file visits */

/*
 * WT_EVICT_REQ_FOREACH --
 *	Walk the list of forced page eviction requests.
 */
#define	WT_EVICT_REQ_FOREACH(er, er_end, cache)				\
	for ((er) = (cache)->evict_request,				\
	    (er_end) = (er) + (cache)->max_evict_request;		\
	    (er) < (er_end); ++(er))

/*
 * __evict_list_clr --
 *	Clear an entry in the LRU eviction list.
 */
static inline void
__evict_list_clr(WT_SESSION_IMPL *session, WT_EVICT_ENTRY *e)
{
	if (e->page != NULL) {
		WT_ASSERT(session, F_ISSET_ATOMIC(e->page, WT_PAGE_EVICT_LRU));
		F_CLR_ATOMIC(e->page, WT_PAGE_EVICT_LRU);
	}
	e->page = NULL;
	e->btree = WT_DEBUG_POINT;
}

/*
 * __evict_list_clr_all --
 *	Clear all entries in the LRU eviction list.
 */
static inline void
__evict_list_clr_all(WT_SESSION_IMPL *session, u_int start)
{
	WT_CACHE *cache;
	WT_EVICT_ENTRY *evict;
	uint32_t i, elem;

	cache = S2C(session)->cache;

	elem = cache->evict_entries;
	for (i = start, evict = cache->evict + i; i < elem; i++, evict++)
		__evict_list_clr(session, evict);
}

/*
 * __wt_evict_list_clr_page --
 *	Make sure a page is not in the LRU eviction list.  This called from the
 * page eviction code to make sure there is no attempt to evict a child page
 * multiple times.
 */
void
__wt_evict_list_clr_page(WT_SESSION_IMPL *session, WT_PAGE *page)
{
	WT_CACHE *cache;
	WT_EVICT_ENTRY *evict;
	uint32_t i, elem;

	WT_ASSERT(session, WT_PAGE_IS_ROOT(page) ||
	    page->ref->page != page ||
	    page->ref->state == WT_REF_LOCKED);

	/* Fast path: if the page isn't on the queue, don't bother searching. */
	if (!F_ISSET_ATOMIC(page, WT_PAGE_EVICT_LRU))
		return;

	cache = S2C(session)->cache;
	__wt_spin_lock(session, &cache->evict_lock);

	elem = cache->evict_entries;
	for (evict = cache->evict, i = 0; i < elem; i++, evict++)
		if (evict->page == page) {
			__evict_list_clr(session, evict);
			break;
		}

	WT_ASSERT(session, !F_ISSET_ATOMIC(page, WT_PAGE_EVICT_LRU));

	__wt_spin_unlock(session, &cache->evict_lock);
}

/*
 * __evict_req_set --
 *	Set an entry in the forced page eviction request list.
 */
static inline void
__evict_req_set(WT_EVICT_ENTRY *r, WT_BTREE *btree, WT_PAGE *page)
{
	r->btree = btree;
	/*
	 * Publish: there must be a barrier to ensure the structure fields are
	 * set before the eviction thread can see the request.
	 */
	WT_PUBLISH(r->page, page);
}

/*
 * __evict_req_clr --
 *	Clear an entry in the forced page eviction request list.
 */
static inline void
__evict_req_clr(WT_EVICT_ENTRY *r)
{
	r->btree = NULL;
	r->page = NULL;
	/*
	 * No publication necessary, all we care about is the page value and
	 * whenever it's cleared is fine.
	 */
}

/*
 * __wt_evict_server_wake --
 *	Wake the eviction server thread.
 */
void
__wt_evict_server_wake(WT_SESSION_IMPL *session)
{
	WT_CACHE *cache;
	WT_CONNECTION_IMPL *conn;
	uint64_t bytes_inuse, bytes_max;

	conn = S2C(session);
	cache = conn->cache;
	bytes_inuse = __wt_cache_bytes_inuse(cache);
	bytes_max = conn->cache_size;

	WT_VERBOSE_VOID(session, evictserver,
	    "waking, bytes inuse %s max (%" PRIu64 "MB %s %" PRIu64 "MB), ",
	    bytes_inuse <= bytes_max ? "<=" : ">",
	    bytes_inuse / WT_MEGABYTE,
	    bytes_inuse <= bytes_max ? "<=" : ">",
	    bytes_max / WT_MEGABYTE);

	__wt_cond_signal(session, cache->evict_cond);
}

/*
 * __sync_file_serial_func --
 *	Eviction serialization function called when a tree is being flushed
 *	or closed.
 */
void
__wt_sync_file_serial_func(WT_SESSION_IMPL *session)
{
	WT_CACHE *cache;
	int syncop;

	__wt_sync_file_unpack(session, &syncop);

	/*
	 * Publish: there must be a barrier to ensure the structure fields are
	 * set before the eviction thread can see the request.
	 */
	WT_PUBLISH(session->syncop, syncop);

	/* We're serialized at this point, no lock needed. */
	cache = S2C(session)->cache;
	++cache->sync_request;
}

/*
 * __wt_evict_page_request --
 *	Schedule a page for forced eviction due to a high volume of inserts or
 *	updates.
 */
void
__wt_evict_page_request(WT_SESSION_IMPL *session, WT_PAGE *page)
{
	WT_CACHE *cache;
	WT_EVICT_ENTRY *er, *er_end;
	int set;

	cache = S2C(session)->cache;

	/* Do a cheap test before acquiring the lock. */
	if (page->ref->state != WT_REF_MEM)
		return;

	__wt_spin_lock(session, &cache->evict_lock);

	/*
	 * Application threads request forced eviction of pages when they
	 * become too big.  The application thread must hold a hazard reference
	 * when this function is called, which protects it from being freed.
	 *
	 * However, it is possible (but unlikely) that the page is already part
	 * way through the process of being evicted: a thread may have selected
	 * it from the LRU list but not yet checked its hazard references.
	 *
	 * To avoid that race, we try to atomically switch the page state to
	 * WT_REF_EVICT_FORCE.  Since only one thread can do that successfully,
	 * this prevents a page from being evicted twice.  Threads looking for
	 * a page to evict on the ordinary LRU eviction queue will ignore this
	 * page and it will be evicted by the main eviction thread.
	 *
	 * If the state is not WT_REF_MEM, some other thread is already
	 * evicting this page, which is fine, and in that case we don't want to
	 * put it on the request queue because the memory may be freed by the
	 * time the eviction thread sees it.
	 */
	if (!WT_ATOMIC_CAS(page->ref->state, WT_REF_MEM, WT_REF_EVICT_FORCE)) {
		__wt_spin_unlock(session, &cache->evict_lock);
		return;
	}

	set = 0;

	/* Find an empty slot and enter the eviction request. */
	WT_EVICT_REQ_FOREACH(er, er_end, cache)
		if (er->page == NULL) {
			__evict_req_set(er, S2BT(session), page);
			set = 1;
			break;
		}

	if (!set) {
		/*
		 * The request table is full, that's okay for page requests:
		 * another thread will see this later.
		 */
		WT_VERBOSE_VOID(session, evictserver,
		    "page eviction request table is full");
		page->ref->state = WT_REF_MEM;
	}

	__wt_spin_unlock(session, &cache->evict_lock);
}

/*
 * __wt_cache_evict_server --
 *	Thread to evict pages from the cache.
 */
void *
__wt_cache_evict_server(void *arg)
{
	WT_CACHE *cache;
	WT_CONNECTION_IMPL *conn;
	WT_DECL_RET;
	WT_SESSION_IMPL *session;
	int read_lockout;

	session = arg;
	conn = S2C(session);
	cache = conn->cache;

	while (F_ISSET(conn, WT_SERVER_RUN)) {
		/*
		 * Use the same logic as application threads to decide whether
		 * there is work to do.
		 */
		__wt_eviction_check(session, &read_lockout, 0);

		if (!read_lockout) {
			WT_VERBOSE_ERR(session, evictserver, "sleeping");
			__wt_cond_wait(session, cache->evict_cond);
		}

		if (!F_ISSET(conn, WT_SERVER_RUN))
			break;
		WT_VERBOSE_ERR(session, evictserver, "waking");

		/* Evict pages from the cache as needed. */
		WT_ERR(__evict_worker(session));
	}

	WT_VERBOSE_ERR(session, evictserver, "exiting");

	if (ret == 0) {
		if (__wt_cache_bytes_inuse(cache) != 0) {
			__wt_errx(session,
			    "cache server: exiting with %" PRIu64 " pages, "
			    "%" PRIu64 " bytes in use",
			    __wt_cache_pages_inuse(cache),
			    __wt_cache_bytes_inuse(cache));
		}
	} else
err:		__wt_err(session, ret, "eviction server error");

	__wt_free(session, cache->evict);

	/* Close the eviction session and free its hazard array. */
	(void)session->iface.close(&session->iface, NULL);
	__wt_free(conn->default_session, session->hazard);

	return (NULL);
}

/*
 * __evict_worker --
 *	Evict pages from memory.
 */
static int
__evict_worker(WT_SESSION_IMPL *session)
{
	WT_CACHE *cache;
	WT_CONNECTION_IMPL *conn;
	uint64_t bytes_start, bytes_inuse, bytes_max;
	int loop;

	conn = S2C(session);
	cache = conn->cache;

	/* Evict pages from the cache. */
	for (loop = 0;; loop++) {
		/*
		 * Block out concurrent eviction while we are handling requests.
		 */
		__wt_spin_lock(session, &cache->evict_lock);

		/*
		 * Walk the eviction-request queue.  It is important to do this
		 * before closing files, in case a page schedule for eviction
		 * is freed by closing a file.
		 */
		WT_RET(__evict_page_request_walk(session));

		/* If there is a file sync request, satisfy it. */
		while (cache->sync_complete != cache->sync_request)
			WT_RET(__evict_file_request_walk(session));

		__wt_spin_unlock(session, &cache->evict_lock);

		/*
		 * Keep evicting until we hit the target cache usage.
		 */
		bytes_inuse = __wt_cache_bytes_inuse(cache);
		bytes_max = conn->cache_size;
		if (bytes_inuse < cache->eviction_target * (bytes_max / 100))
			break;

		WT_RET(__evict_lru(session));

		/*
		 * If we're making progress, keep going; if we're not making
		 * any progress at all, go back to sleep, it's not something
		 * we can fix.
		 */
		bytes_start = bytes_inuse;
		bytes_inuse = __wt_cache_bytes_inuse(cache);
		if (bytes_start == bytes_inuse) {
			if (loop == 10) {
				WT_STAT_INCR(conn->stats, cache_evict_slow);
				WT_VERBOSE_RET(session, evictserver,
				    "unable to reach eviction goal");
				break;
			}
		} else
			loop = 0;
	}
	return (0);
}

/*
 * __evict_clear_tree_walk --
 *	Clear the tree's current eviction point.
 */
static void
__evict_clear_tree_walk(WT_SESSION_IMPL *session, WT_PAGE *page)
{
	WT_REF *ref;

	/* If no page stack specified, clear the standard eviction stack. */
	if (page == NULL) {
		page = S2BT(session)->evict_page;
		S2BT(session)->evict_page = NULL;
	}

	/* Clear the current eviction point. */
	while (page != NULL && !WT_PAGE_IS_ROOT(page)) {
		ref = page->ref;
		page = page->parent;
		if (ref->state == WT_REF_EVICT_WALK)
			ref->state = WT_REF_MEM;
	}
}

/*
 * __evict_page --
 *	Evict a given page.
 */
static int
__evict_page(WT_SESSION_IMPL *session, WT_PAGE *page)
{
	WT_DECL_RET;
	WT_TXN saved_txn, *txn;
	int was_running;

	/*
	 * We have to take care when evicting pages not to write a change that:
	 *  (a) is not yet committed; or
	 *  (b) is committed more recently than an in-progress checkpoint.
	 *
	 * We handle both of these cases by setting up the transaction context
	 * before evicting, using the oldest reading ID in the system to create
	 * the snapshot.  If a transaction is in progress in the evicting
	 * session, we save and restore its state.
	 */
	txn = &session->txn;
	saved_txn = *txn;
	was_running = (F_ISSET(txn, TXN_RUNNING) != 0);

	if (was_running)
		WT_RET(__wt_txn_init(session));

	__wt_txn_get_evict_snapshot(session);
	saved_txn.oldest_snap_min = txn->oldest_snap_min;
	txn->isolation = TXN_ISO_READ_COMMITTED;
	ret = __wt_rec_evict(session, page, 0);

	/* Keep count of any failures. */
	saved_txn.eviction_fails = txn->eviction_fails;

	if (was_running) {
		WT_ASSERT(session, txn->snapshot == NULL ||
		    txn->snapshot != saved_txn.snapshot);
		__wt_txn_destroy(session);
	}

	*txn = saved_txn;
	return (ret);
}

/*
 * __evict_file_request_walk --
 *	Walk the session list looking for sync/close requests.  If we find a
 * request, perform it, clear the request, and wake up the requesting thread.
 */
static int
__evict_file_request_walk(WT_SESSION_IMPL *session)
{
	WT_CACHE *cache;
	WT_CONNECTION_IMPL *conn;
	WT_SESSION_IMPL *request_session;
	WT_DECL_RET;
	uint32_t i, session_cnt;
	int syncop;

	conn = S2C(session);
	cache = conn->cache;

	/* Make progress, regardless of success or failure. */
	++cache->sync_complete;

	/*
	 * No lock is required because the session array is fixed size, but it
	 * it may contain inactive entries.
	 *
	 * If we don't find a request, something went wrong; complain, but don't
	 * return an error code, the eviction thread doesn't need to exit.
	 */
	WT_ORDERED_READ(session_cnt, conn->session_cnt);
	for (request_session = conn->sessions,
	    i = 0; i < session_cnt; ++request_session, ++i)
		if (request_session->active && request_session->syncop != 0)
			break;
	if (i == session_cnt) {
		__wt_errx(session,
		    "failed to find handle's sync operation request");
		return (0);
	}

	/*
	 * Clear the session's request (we don't want to find it again
	 * on our next walk, and doing it now should help avoid coding
	 * errors later.  No publish is required, all we care about is
	 * that we see it change.
	 */
	syncop = request_session->syncop;
	request_session->syncop = 0;

	WT_VERBOSE_RET(session, evictserver,
	    "file request: %s",
	    (syncop == WT_SYNC ? "sync" : (syncop == WT_SYNC_DISCARD ?
	    "sync-discard" : "sync-discard-nowrite")));

	/*
	 * The eviction candidate list might reference pages we are
	 * about to discard; clear it.
	 */
	__evict_list_clr_all(session, 0);

	/*
	 * Wait for LRU eviction activity to drain.  It is much easier
	 * to reason about sync or forced eviction if we know there are
	 * no other threads evicting in the tree.
	 */
	while (S2BT(request_session)->lru_count > 0) {
		__wt_spin_unlock(session, &cache->evict_lock);
		__wt_yield();
		__wt_spin_lock(session, &cache->evict_lock);
	}

	ret = __evict_file_request(request_session, syncop);

	__wt_session_serialize_wrapup(request_session, NULL, ret);

	return (0);
}

/*
 * __evict_file_request --
 *	Flush pages for a specific file as part of a close/sync operation.
 */
static int
__evict_file_request(WT_SESSION_IMPL *session, int syncop)
{
	WT_DECL_RET;
	WT_PAGE *next_page, *page;

	/* Clear any existing tree walk, we may be about to discard the tree. */
	__evict_clear_tree_walk(session, NULL);

	/*
	 * We can't evict the page just returned to us, it marks our place in
	 * the tree.  So, always stay one page ahead of the page being returned.
	 */
	next_page = NULL;
	WT_RET(__wt_tree_walk(session, &next_page, WT_TREE_EVICT));
	for (;;) {
		if ((page = next_page) == NULL)
			break;
		WT_ERR(__wt_tree_walk(session, &next_page, WT_TREE_EVICT));

		/* Write dirty pages for sync, and sync with discard. */
		switch (syncop) {
		case WT_SYNC:
		case WT_SYNC_DISCARD:
			if (__wt_page_is_modified(page))
				WT_ERR(__wt_rec_write(
				    session, page, NULL, WT_REC_SINGLE));
			break;
		case WT_SYNC_DISCARD_NOWRITE:
			break;
		}

		/*
		 * Evict the page for sync with discard, simply discard the page
		 * for discard alone.
		 */
		switch (syncop) {
		case WT_SYNC:
			break;
		case WT_SYNC_DISCARD:
			/*
			 * Do not attempt to evict pages expected to be merged
			 * into their parents, with the single exception that
			 * the root page can't be merged into anything, it must
			 * be written.
			 */
			if (WT_PAGE_IS_ROOT(page) || page->modify == NULL ||
			    !F_ISSET(page->modify, WT_PM_REC_EMPTY |
			    WT_PM_REC_SPLIT | WT_PM_REC_SPLIT_MERGE))
				WT_ERR(__wt_rec_evict(
				    session, page, WT_REC_SINGLE));
			break;
		case WT_SYNC_DISCARD_NOWRITE:
			/*
			 * When we discard the root page, clear the reference
			 * from the btree handle.  It is important to do this
			 * here, so that future eviction doesn't see root_page
			 * pointing to freed memory.
			 */
			if (WT_PAGE_IS_ROOT(page))
				S2BT(session)->root_page = NULL;
			__wt_page_out(session, &page, 0);
			break;
		}
	}

	return (0);

	/* On error, clear any left-over tree walk. */
err:	if (next_page != NULL)
		__evict_clear_tree_walk(session, next_page);
	return (ret);
}

/*
 * __evict_page_request_walk --
 *	Walk the forced page eviction request queue.
 */
static int
__evict_page_request_walk(WT_SESSION_IMPL *session)
{
	WT_CACHE *cache;
	WT_EVICT_ENTRY *er, *er_end;
	WT_PAGE *page;
	WT_REF *ref;

	cache = S2C(session)->cache;

	/*
	 * Walk the forced page eviction request queue: if we find a request,
	 * perform it and clear the request slot.
	 */
	WT_EVICT_REQ_FOREACH(er, er_end, cache) {
		if ((page = er->page) == NULL)
			continue;

		/* Reference the correct WT_BTREE handle. */
		WT_SET_BTREE_IN_SESSION(session, er->btree);

		WT_VERBOSE_RET(session, evictserver,
		    "forcing eviction of page %p", page);

		/*
		 * The eviction candidate list might reference pages we are
		 * about to discard; clear it.
		 */
		__evict_list_clr_all(session, 0);

		/*
		 * The eviction candidate might be part of the current tree's
		 * walk; clear it.
		 */
		__evict_clear_tree_walk(session, NULL);

		/*
		 * Wait for LRU eviction activity to drain.  It is much easier
		 * to reason about sync or forced eviction if we know there are
		 * no other threads evicting in the tree.
		 */
		while (S2BT(session)->lru_count > 0) {
			__wt_spin_unlock(session, &cache->evict_lock);
			__wt_yield();
			__wt_spin_lock(session, &cache->evict_lock);
		}

		ref = page->ref;
		WT_ASSERT(session, ref->page == page);
		WT_ASSERT(session, ref->state == WT_REF_EVICT_FORCE);
		ref->state = WT_REF_LOCKED;

		/*
		 * If eviction fails, it will free up the page: hope it works
		 * next time.  Application threads may be holding a reference
		 * while trying to get another (e.g., if they have two cursors
		 * open), so blocking indefinitely leads to deadlock.
		 */
		(void)__evict_page(session, page);

		/* Clear the reference to the btree handle. */
		WT_CLEAR_BTREE_IN_SESSION(session);

		/* Clear the request slot. */
		__evict_req_clr(er);
	}
	return (0);
}

/*
 * __evict_lru --
 *	Evict pages from the cache based on their read generation.
 */
static int
__evict_lru(WT_SESSION_IMPL *session)
{
	WT_CACHE *cache;

	cache = S2C(session)->cache;

	/* Get some more pages to consider for eviction. */
	WT_RET(__evict_walk(session));

	/* Sort the list into LRU order and restart. */
	__wt_spin_lock(session, &cache->evict_lock);
	qsort(cache->evict,
	    cache->evict_entries, sizeof(WT_EVICT_ENTRY), __evict_lru_cmp);
	__evict_list_clr_all(session, WT_EVICT_WALK_BASE);

	cache->evict_current = cache->evict;
	__wt_spin_unlock(session, &cache->evict_lock);

	/* Reconcile and discard some pages. */
	while (__wt_evict_lru_page(session, 0) == 0)
		;

	return (0);
}

/*
 * __evict_walk --
 *	Fill in the array by walking the next set of pages.
 */
static int
__evict_walk(WT_SESSION_IMPL *session)
{
	WT_BTREE *btree;
	WT_CACHE *cache;
	WT_CONNECTION_IMPL *conn;
	WT_DATA_HANDLE *dhandle;
	WT_DECL_RET;
	u_int elem, i;

	conn = S2C(session);
	cache = S2C(session)->cache;

	/*
	 * Resize the array in which we're tracking pages, as necessary, then
	 * get some pages from each underlying file.  In practice, a realloc
	 * is rarely needed, so it is worth avoiding the LRU lock.
	 */
	elem = WT_EVICT_WALK_BASE +
	    (conn->open_btree_count * WT_EVICT_WALK_PER_TABLE);
	if (elem > cache->evict_entries) {
		__wt_spin_lock(session, &cache->evict_lock);
		/* Save the offset of the eviction point. */
		i = (u_int)(cache->evict_current - cache->evict);
		WT_ERR(__wt_realloc(session, &cache->evict_allocated,
		    elem * sizeof(WT_EVICT_ENTRY), &cache->evict));
		cache->evict_entries = elem;
		if (cache->evict_current != NULL)
			cache->evict_current = cache->evict + i;
		__wt_spin_unlock(session, &cache->evict_lock);
	}

	/*
	 * NOTE: we don't hold the schema lock: files can't be removed without
	 * the eviction server being involved, and when we're here, we aren't
	 * servicing eviction requests.
	 */
	i = WT_EVICT_WALK_BASE;
	TAILQ_FOREACH(dhandle, &conn->dhqh, q) {
		if (!WT_PREFIX_MATCH(dhandle->name, "file:") ||
		    !F_ISSET(dhandle, WT_DHANDLE_OPEN))
			continue;
		btree = dhandle->handle;

		/*
		 * Skip files that aren't open or don't have a root page.
		 *
		 * Also skip files marked as cache-resident, and files
		 * potentially involved in a bulk load.  The real problem is
		 * eviction doesn't want to be walking the file as it converts
		 * to a bulk-loaded object, and empty trees aren't worth trying
		 * to evict, anyway.
		 */
		if (btree->root_page == NULL ||
		    F_ISSET(btree, WT_BTREE_NO_EVICTION) ||
		    btree->bulk_load_ok)
			continue;

		/* Reference the correct WT_BTREE handle. */
		WT_SET_BTREE_IN_SESSION(session, btree);
		ret = __evict_walk_file(session, &i);
		WT_CLEAR_BTREE_IN_SESSION(session);

		if (ret != 0)
			break;
	}

	if (0) {
err:		__wt_spin_unlock(session, &cache->evict_lock);
	}
	return (ret);
}

/*
 * __evict_walk_file --
 *	Get a few page eviction candidates from a single underlying file.
 */
static int
__evict_walk_file(WT_SESSION_IMPL *session, u_int *slotp)
{
	WT_BTREE *btree;
	WT_CACHE *cache;
	WT_DECL_RET;
	WT_EVICT_ENTRY *end, *evict, *start;
	WT_PAGE *page;
	int restarts;

	btree = S2BT(session);
	cache = S2C(session)->cache;
	start = cache->evict + *slotp;
	end = start + WT_EVICT_WALK_PER_TABLE;
	if (end > cache->evict + cache->evict_entries)
		end = cache->evict + cache->evict_entries;

	/*
	 * Get the next WT_EVICT_WALK_PER_TABLE entries.
	 *
	 * We can't evict the page just returned to us, it marks our place in
	 * the tree.  So, always stay one page ahead of the page being returned.
	 */
	for (evict = start, restarts = 0;
	    evict < end && restarts <= 1 && ret == 0;
	    ret = __wt_tree_walk(session, &btree->evict_page, WT_TREE_EVICT)) {
		if ((page = btree->evict_page) == NULL) {
			++restarts;
			continue;
		}

		/*
		 * Root pages can't be evicted, nor can internal pages expected
		 * to be merged into their parents.  Use the EVICT_LRU flag to
		 * avoid putting pages onto the list multiple times.
		 *
		 * Don't skip pages marked WT_PM_REC_EMPTY or SPLIT: updates
		 * after their last reconciliation may have changed their state
		 * and only the reconciliation/eviction code can confirm if they
		 * should really be skipped.
		 */
		if (WT_PAGE_IS_ROOT(page) ||
		    page->ref->state != WT_REF_EVICT_WALK ||
		    F_ISSET_ATOMIC(page, WT_PAGE_EVICT_LRU) ||
		    (page->modify != NULL &&
		    F_ISSET(page->modify, WT_PM_REC_SPLIT_MERGE)))
			continue;

		WT_ASSERT(session, evict->page == NULL);
		evict->page = page;
		evict->btree = btree;
		++evict;

		/* Mark the page on the list */
		F_SET_ATOMIC(page, WT_PAGE_EVICT_LRU);

		WT_VERBOSE_RET(session, evictserver,
		    "select: %p, size %" PRIu32, page, page->memory_footprint);
	}

	*slotp += (u_int)(evict - start);
	return (ret);
}

/*
 * __evict_get_page --
 *	Get a page for eviction.
 */
static void
__evict_get_page(
    WT_SESSION_IMPL *session, int is_app, WT_BTREE **btreep, WT_PAGE **pagep)
{
	WT_CACHE *cache;
	WT_EVICT_ENTRY *evict;
	WT_REF *ref;
	int candidates;

	cache = S2C(session)->cache;
	*btreep = NULL;
	*pagep = NULL;

	candidates = (is_app ? WT_EVICT_GROUP : WT_EVICT_GROUP / 2);

	/*
	 * Avoid the LRU lock if no pages are available.  If there are pages
	 * available, spin until we get the lock.  If this function returns
	 * without getting a page to evict, application threads assume there
	 * are no more pages available and will attempt to wake the eviction
	 * server.
	 */
	for (;;) {
		if (cache->evict_current == NULL ||
		    cache->evict_current >= cache->evict + candidates)
			return;
		if (__wt_spin_trylock(session, &cache->evict_lock) == 0)
			break;
		__wt_yield();
	}

	/* Get the next page queued for eviction. */
	while ((evict = cache->evict_current) != NULL &&
	    evict >= cache->evict && evict < cache->evict + candidates &&
	    evict->page != NULL) {
		WT_ASSERT(session, evict->btree != NULL);

		/* Move to the next item. */
		++cache->evict_current;

		/*
		 * In case something goes wrong, don't pick the same set of
		 * pages every time.
		 *
		 * We used to bump the page's read_gen only if eviction failed,
		 * but that isn't safe: at that point, eviction has already
		 * unlocked the page and some other thread may have evicted it
		 * by the time we look at it.
		 */
		evict->page->read_gen = __wt_cache_read_gen(session);

		/*
		 * Lock the page while holding the eviction mutex to prevent
		 * multiple attempts to evict it.  For pages that are already
		 * being evicted, including pages on the request queue for
		 * forced eviction, this operation will fail and we will move
		 * on.
		 */
		ref = evict->page->ref;
		WT_ASSERT(session, evict->page == ref->page);
		if (!WT_ATOMIC_CAS(ref->state, WT_REF_MEM, WT_REF_LOCKED))
			continue;

		/*
		 * Increment the LRU count in the btree handle to prevent it
		 * from being closed under us.
		 */
		(void)WT_ATOMIC_ADD(evict->btree->lru_count, 1);

		*btreep = evict->btree;
		*pagep = evict->page;

		/*
		 * Remove the entry so we never try and reconcile the same page
		 * on reconciliation error.
		 */
		__evict_list_clr(session, evict);
		break;
	}

	if (is_app && *pagep == NULL)
		cache->evict_current = NULL;
	__wt_spin_unlock(session, &cache->evict_lock);
}

/*
 * __wt_evict_lru_page --
 *	Called by both eviction and application threads to evict a page.
 */
int
__wt_evict_lru_page(WT_SESSION_IMPL *session, int is_app)
{
<<<<<<< HEAD
	WT_BTREE *btree;
	WT_DATA_HANDLE *saved_dhandle;
=======
	WT_BTREE *btree, *saved_btree;
	WT_DECL_RET;
>>>>>>> c8a4341d
	WT_PAGE *page;

	__evict_get_page(session, is_app, &btree, &page);
	if (page == NULL)
		return (WT_NOTFOUND);

	WT_ASSERT(session, page->ref->state == WT_REF_LOCKED);

	/* Reference the correct WT_BTREE handle. */
	saved_dhandle = session->dhandle;
	WT_SET_BTREE_IN_SESSION(session, btree);

	ret = __evict_page(session, page);

	(void)WT_ATOMIC_SUB(btree->lru_count, 1);

	WT_CLEAR_BTREE_IN_SESSION(session);
	session->dhandle = saved_dhandle;

	return (ret);
}

/*
 * __evict_lru_cmp --
 *	Qsort function: sort the eviction array.
 */
static int
__evict_lru_cmp(const void *a, const void *b)
{
	WT_PAGE *a_page, *b_page;
	uint64_t a_lru, b_lru;

	/*
	 * There may be NULL references in the array; sort them as greater than
	 * anything else so they migrate to the end of the array.
	 */
	a_page = ((WT_EVICT_ENTRY *)a)->page;
	b_page = ((WT_EVICT_ENTRY *)b)->page;
	if (a_page == NULL)
		return (b_page == NULL ? 0 : 1);
	if (b_page == NULL)
		return (-1);

	/*
	 * Sort by the LRU in ascending order.
	 *
	 * Bias in favor of leaf pages.  Otherwise, we can waste time
	 * considering parent pages for eviction while their child pages are
	 * still in memory.
	 *
	 * Bump the LRU generation by a small fixed amount: the idea being that
	 * if we have enough good leaf page candidates, we should evict them
	 * first, but not completely ignore an old internal page.
	 */
	a_lru = a_page->read_gen;
	b_lru = b_page->read_gen;
	if (a_page->type == WT_PAGE_ROW_INT || a_page->type == WT_PAGE_COL_INT)
		a_lru += WT_EVICT_GROUP;
	if (b_page->type == WT_PAGE_ROW_INT || b_page->type == WT_PAGE_COL_INT)
		b_lru += WT_EVICT_GROUP;
	return (a_lru > b_lru ? 1 : (a_lru < b_lru ? -1 : 0));
}<|MERGE_RESOLUTION|>--- conflicted
+++ resolved
@@ -944,13 +944,9 @@
 int
 __wt_evict_lru_page(WT_SESSION_IMPL *session, int is_app)
 {
-<<<<<<< HEAD
 	WT_BTREE *btree;
 	WT_DATA_HANDLE *saved_dhandle;
-=======
-	WT_BTREE *btree, *saved_btree;
 	WT_DECL_RET;
->>>>>>> c8a4341d
 	WT_PAGE *page;
 
 	__evict_get_page(session, is_app, &btree, &page);
