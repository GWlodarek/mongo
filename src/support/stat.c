--- conflicted
+++ resolved
@@ -359,17 +359,11 @@
 	stats->dh_sweep_evict.desc = "dhandle: sweeps conflicting with evict";
 	stats->dh_sweeps.desc = "dhandle: number of sweep attempts";
 	stats->file_open.desc = "files currently open";
-<<<<<<< HEAD
 	stats->log_buffer_grow.desc =
 	    "log: number of times the log buffer size increased";
 	stats->log_buffer_size.desc = "log: total log buffer size";
-	stats->log_bytes_user.desc =
-	    "log: total user provided log bytes written";
-	stats->log_bytes_written.desc = "log: total log bytes written";
-=======
 	stats->log_bytes_user.desc = "log: user provided log bytes written";
 	stats->log_bytes_written.desc = "log: log bytes written";
->>>>>>> 52055038
 	stats->log_max_filesize.desc = "log: maximum log file size";
 	stats->log_reads.desc = "log: log read operations";
 	stats->log_scan_records.desc = "log: records processed by log scan";
