--- conflicted
+++ resolved
@@ -154,10 +154,7 @@
         private:
             bool _hasWritten;
             Writes _wi;
-<<<<<<< HEAD
-=======
             size_t _bytes;
->>>>>>> bba46ee7
             NotifyAll _notify; // for getlasterror fsync:true acknowledgements
         };
         extern CommitJob commitJob;
