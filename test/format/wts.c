/*-
 * Public Domain 2008-2012 WiredTiger, Inc.
 *
 * This is free and unencumbered software released into the public domain.
 *
 * Anyone is free to copy, modify, publish, use, compile, sell, or
 * distribute this software, either in source code form or as a compiled
 * binary, for any purpose, commercial or non-commercial, and by any
 * means.
 *
 * In jurisdictions that recognize copyright laws, the author or authors
 * of this software dedicate any and all copyright interest in the
 * software to the public domain. We make this dedication for the benefit
 * of the public at large and to the detriment of our heirs and
 * successors. We intend this dedication to be an overt act of
 * relinquishment in perpetuity of all present and future rights to this
 * software under copyright law.
 *
 * THE SOFTWARE IS PROVIDED "AS IS", WITHOUT WARRANTY OF ANY KIND,
 * EXPRESS OR IMPLIED, INCLUDING BUT NOT LIMITED TO THE WARRANTIES OF
 * MERCHANTABILITY, FITNESS FOR A PARTICULAR PURPOSE AND NONINFRINGEMENT.
 * IN NO EVENT SHALL THE AUTHORS BE LIABLE FOR ANY CLAIM, DAMAGES OR
 * OTHER LIABILITY, WHETHER IN AN ACTION OF CONTRACT, TORT OR OTHERWISE,
 * ARISING FROM, OUT OF OR IN CONNECTION WITH THE SOFTWARE OR THE USE OR
 * OTHER DEALINGS IN THE SOFTWARE.
 */

#include "format.h"

static int
handle_message(WT_EVENT_HANDLER *handler, const char *message)
{
	UNUSED(handler);

	if (g.logfp != NULL)
		return (fprintf(g.logfp, "%s\n", message) < 0 ? -1 : 0);

	return (printf("%s\n", message) < 0 ? -1 : 0);
}

/*
 * __handle_progress_default --
 *	Default WT_EVENT_HANDLER->handle_progress implementation: ignore.
 */
static int
handle_progress(
    WT_EVENT_HANDLER *handler, const char *operation, uint64_t progress)
{
	UNUSED(handler);

	track(operation, progress, NULL);
	return (0);
}

static WT_EVENT_HANDLER event_handler = {
	NULL,
	handle_message,
	handle_progress
};

void
wts_open(void)
{
	WT_CONNECTION *conn;
	WT_SESSION *session;
	uint32_t maxintlpage, maxintlitem, maxleafpage, maxleafitem;
	int ret;
	char config[1024], *end, *p;

	/*
	 * Open configuration.
	 *
	 * Put configuration file configuration options second to last. Put
	 * command line configuration options at the end. Do this so they
	 * override the standard configuration.
	 */
	snprintf(config, sizeof(config),
	    "create,error_prefix=\"%s\",cache_size=%" PRIu32 "MB,sync=false,"
<<<<<<< HEAD
	    "extensions=[\"%s\",\"%s\", \"%s\"],%s,%s",
=======
	    "extensions=[\"%s\", \"%s\", \"%s\", \"%s\"], %s",
>>>>>>> 404e639b
	    g.progname, g.c_cache,
	    access(BZIP_PATH, R_OK) == 0 ? BZIP_PATH : "",
	    access(SNAPPY_PATH, R_OK) == 0 ? SNAPPY_PATH : "",
	    access(BZIP_PATH, R_OK) == 0 ? FC_PATH : "",
	    REVERSE_PATH,
	    g.c_config_open == NULL ? "" : g.c_config_open,
	    g.config_open == NULL ? "" : g.config_open);

	if ((ret =
	    wiredtiger_open("RUNDIR", &event_handler, config, &conn)) != 0)
		die(ret, "wiredtiger_open");
	g.wts_conn = conn;

	if ((ret = conn->open_session(conn, NULL, NULL, &session)) != 0)
		die(ret, "connection.open_session");

	/*
	 * Create the object.
	 *
	 * Make sure at least 2 internal page per thread can fit in cache.
	 */
	maxintlpage = 1U << g.c_intl_page_max;
	while (2 * g.c_threads * maxintlpage > g.c_cache << 20)
		maxintlpage >>= 1;
	maxintlitem = MMRAND(maxintlpage / 50, maxintlpage / 40);
	if (maxintlitem < 40)
		maxintlitem = 40;

	/* Make sure at least one leaf page per thread can fit in cache. */
	maxleafpage = 1U << g.c_leaf_page_max;
	while (g.c_threads * (maxintlpage + maxleafpage) > g.c_cache << 20)
		maxleafpage >>= 1;
	maxleafitem = MMRAND(maxleafpage / 50, maxleafpage / 40);
	if (maxleafitem < 40)
		maxleafitem = 40;

	p = config;
	end = config + sizeof(config);
	p += snprintf(p, (size_t)(end - p),
	    "key_format=%s,"
	    "internal_page_max=%d,internal_item_max=%d,"
	    "leaf_page_max=%d,leaf_item_max=%d",
	    (g.type == ROW) ? "u" : "r",
	    maxintlpage, maxintlitem, maxleafpage, maxleafitem);

	switch (g.type) {
	case FIX:
		p += snprintf(p, (size_t)(end - p),
		    ",value_format=%dt", g.c_bitcnt);
		break;
	case ROW:
		if (g.c_huffman_key)
			p += snprintf(p, (size_t)(end - p),
			    ",huffman_key=english");
		if (!g.c_prefix)
			p += snprintf(p, (size_t)(end - p),
			    ",prefix_compression=false");
		if (g.c_reverse)
			p += snprintf(p, (size_t)(end - p),
			    ",collator=reverse");
		/* FALLTHROUGH */
	case VAR:
		if (g.c_huffman_value)
			p += snprintf(p, (size_t)(end - p),
			    ",huffman_value=english");
		if (g.c_dictionary)
			p += snprintf(p, (size_t)(end - p),
			    ",dictionary=%d", MMRAND(123, 517));
		break;
	}

	/* Configure checksums. */
	switch MMRAND(1, 10) {
	case 1:						/* 10% */
		p += snprintf(p, (size_t)(end - p), ",checksum=\"on\"");
		break;
	case 2:						/* 10% */
		p += snprintf(p, (size_t)(end - p), ",checksum=\"off\"");
		break;
	default:					/* 80% */
		p += snprintf(
		    p, (size_t)(end - p), ",checksum=\"uncompressed\"");
		break;
	}

	/* Configure compression. */
	switch (g.compression) {
	case COMPRESS_NONE:
		break;
	case COMPRESS_BZIP:
		p += snprintf(p, (size_t)(end - p),
		    ",block_compressor=\"bzip2\"");
		break;
	case COMPRESS_RAW:
		p += snprintf(p, (size_t)(end - p),
		    ",block_compressor=\"raw\"");
		break;
	case COMPRESS_SNAPPY:
		p += snprintf(p, (size_t)(end - p),
		    ",block_compressor=\"snappy\"");
		break;
	}

	if ((ret = session->create(session, g.uri, config)) != 0)
		die(ret, "session.create: %s", g.uri);

	if ((ret = session->close(session, NULL)) != 0)
		die(ret, "session.close");
}

void
wts_close()
{
	WT_CONNECTION *conn;
	int ret;

	conn = g.wts_conn;

	if ((ret = conn->close(conn, NULL)) != 0)
		die(ret, "connection.close");
}

void
wts_dump(const char *tag, int dump_bdb)
{
	int offset, ret;
	char cmd[256];

	track("dump files and compare", 0ULL, NULL);
	offset = snprintf(cmd, sizeof(cmd), "sh s_dumpcmp");
	if (dump_bdb)
		offset += snprintf(cmd + offset,
		    sizeof(cmd) - (size_t)offset, " -b");
	if (g.type == FIX || g.type == VAR)
		offset += snprintf(cmd + offset,
		    sizeof(cmd) - (size_t)offset, " -c");

	if (g.uri != NULL)
		offset += snprintf(cmd + offset,
		    sizeof(cmd) - (size_t)offset, " -n %s", g.uri);
	if ((ret = system(cmd)) != 0)
		die(ret, "%s: dump comparison failed", tag);
}

void
wts_salvage(void)
{
	WT_CONNECTION *conn;
	WT_SESSION *session;
	int ret;

	conn = g.wts_conn;

	track("salvage", 0ULL, NULL);

	/*
	 * Save a copy of the interesting files so we can replay the salvage
	 * step as necessary.
	 */
	if ((ret = system(
	    "cd RUNDIR && "
	    "rm -rf slvg.copy && "
	    "mkdir slvg.copy && "
	    "cp WiredTiger* wt* slvg.copy/")) != 0)
		die(ret, "salvage copy step failed");

	if ((ret = conn->open_session(conn, NULL, NULL, &session)) != 0)
		die(ret, "connection.open_session");
	if ((ret = session->salvage(session, g.uri, NULL)) != 0)
		die(ret, "session.salvage: %s", g.uri);
	if ((ret = session->close(session, NULL)) != 0)
		die(ret, "session.close");
}

void
wts_verify(const char *tag)
{
	WT_CONNECTION *conn;
	WT_SESSION *session;
	int ret;

	conn = g.wts_conn;

	track("verify", 0ULL, NULL);

	if ((ret = conn->open_session(conn, NULL, NULL, &session)) != 0)
		die(ret, "connection.open_session");
	if (g.logging != 0)
		(void)session->msg_printf(session,
		    "=============== verify start ===============");
	if ((ret = session->verify(session, g.uri, NULL)) != 0)
		die(ret, "session.verify: %s: %s", g.uri, tag);
	if (g.logging != 0)
		(void)session->msg_printf(session,
		    "=============== verify stop ===============");
	if ((ret = session->close(session, NULL)) != 0)
		die(ret, "session.close");
}

/*
 * wts_stats --
 *	Dump the run's statistics.
 */
void
wts_stats(void)
{
	WT_CONNECTION *conn;
	WT_CURSOR *cursor;
	WT_SESSION *session;
	FILE *fp;
	char *stat_name;
	const char *pval, *desc;
	uint64_t v;
	int ret;

	track("stat", 0ULL, NULL);

	conn = g.wts_conn;
	if ((ret = conn->open_session(conn, NULL, NULL, &session)) != 0)
		die(ret, "connection.open_session");

	if ((fp = fopen("RUNDIR/stats", "w")) == NULL)
		die(errno, "fopen: RUNDIR/stats");

	/* Connection statistics. */
	fprintf(fp, "====== Connection statistics:\n");
	if ((ret = session->open_cursor(session,
	    "statistics:", NULL, NULL, &cursor)) != 0)
		die(ret, "session.open_cursor");

	while ((ret = cursor->next(cursor)) == 0 &&
	    (ret = cursor->get_value(cursor, &desc, &pval, &v)) == 0)
		if (fprintf(fp, "%s=%s\n", desc, pval) < 0)
			die(errno, "fprintf");

	if (ret != WT_NOTFOUND)
		die(ret, "cursor.next");
	if ((ret = cursor->close(cursor)) != 0)
		die(ret, "cursor.close");

	/*
	 * XXX
	 * WiredTiger only supports file object statistics.
	 */
	if (strcmp(g.c_data_source, "file") != 0)
		goto skip;

	/* File statistics. */
	fprintf(fp, "\n\n====== File statistics:\n");
	if ((stat_name =
	    malloc(strlen("statistics:") + strlen(g.uri) + 1)) == NULL)
		syserr("malloc");
	sprintf(stat_name, "statistics:%s", g.uri);
	if ((ret = session->open_cursor(
	    session, stat_name, NULL, NULL, &cursor)) != 0)
		die(ret, "session.open_cursor");
	free(stat_name);

	while ((ret = cursor->next(cursor)) == 0 &&
	    (ret = cursor->get_value(cursor, &desc, &pval, &v)) == 0)
		if (fprintf(fp, "%s=%s\n", desc, pval) < 0)
			die(errno, "fprintf");

	if (ret != WT_NOTFOUND)
		die(ret, "cursor.next");
	if ((ret = cursor->close(cursor)) != 0)
		die(ret, "cursor.close");

skip:	if ((ret = fclose(fp)) != 0)
		die(ret, "fclose");

	if ((ret = session->close(session, NULL)) != 0)
		die(ret, "session.close");
}<|MERGE_RESOLUTION|>--- conflicted
+++ resolved
@@ -76,11 +76,7 @@
 	 */
 	snprintf(config, sizeof(config),
 	    "create,error_prefix=\"%s\",cache_size=%" PRIu32 "MB,sync=false,"
-<<<<<<< HEAD
-	    "extensions=[\"%s\",\"%s\", \"%s\"],%s,%s",
-=======
-	    "extensions=[\"%s\", \"%s\", \"%s\", \"%s\"], %s",
->>>>>>> 404e639b
+	    "extensions=[\"%s\", \"%s\", \"%s\", \"%s\"],%s,%s",
 	    g.progname, g.c_cache,
 	    access(BZIP_PATH, R_OK) == 0 ? BZIP_PATH : "",
 	    access(SNAPPY_PATH, R_OK) == 0 ? SNAPPY_PATH : "",
