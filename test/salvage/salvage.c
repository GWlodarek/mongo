--- conflicted
+++ resolved
@@ -157,12 +157,8 @@
 
 	printf("\t%s: run %d\n", __wt_page_type_string(page_type), r);
 
-<<<<<<< HEAD
-	(void)system("rm -f WiredTiger* __slvg.* __schema.*");
-=======
 	WT_UNUSED_RET(system(
-	    "rm -f WiredTiger WiredTiger.* __slvg.* __schema.*"));
->>>>>>> 52055038
+	    "rm -f WiredTiger* __slvg.* __schema.*"));
 	assert((res_fp = fopen(RSLT, "w")) != NULL);
 
 	/*
